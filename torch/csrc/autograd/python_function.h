--- conflicted
+++ resolved
@@ -13,27 +13,31 @@
 #include <c10/util/Optional.h>
 
 #include <memory>
-<<<<<<< HEAD
-#include <utility>
-=======
 #include <optional>
->>>>>>> 9768f73c
 #include <vector>
 
-namespace torch {
-namespace jit {
+namespace torch::jit {
 struct Graph;
 }
-} // namespace torch
-namespace torch {
-namespace autograd {
+
+namespace torch::autograd {
 
 // A Function which is implemented by a Python object (i.e., a THPFunction).
 // Calls to 'apply' are forwarded to the Python method implementation.
 struct PyNode : public Node {
   PyNode(THPObjectPtr obj) : obj(obj.release()) {}
 
+  PyObject* to_py_args(
+      const variable_list& inputs,
+      at::OptionalDeviceGuard* device_guard);
+  variable_list to_variable_list(
+      const PyObject* r,
+      const std::vector<bool>& is_variable_input);
+
   variable_list apply(variable_list&& inputs) override;
+  variable_list compiled_apply(
+      variable_list&& inputs,
+      std::optional<PyObject*> compiler);
 
   void release_variables() override;
   std::string name() const override;
@@ -44,16 +48,15 @@
       const variable_list& inputs,
       SwapSavedVariables& saved) override;
 
+  bool compiled_autograd_should_lift() const;
+
   // THPFunction this Function is wrapping.  Owning!
   PyObject* obj;
 
-<<<<<<< HEAD
-=======
   // The AutogradCompilerCall::hooks idx corresponding to this node's backward
   std::optional<int> _backward_idx;
 
   // NOLINTNEXTLINE(bugprone-exception-escape)
->>>>>>> 9768f73c
   ~PyNode() override {
     // Can't use THPObjectPtr as a field in this class; destructor won't take
     // out GIL!  When I forgot to do this by hand
@@ -82,8 +85,7 @@
   return true;
 }
 
-} // namespace autograd
-} // namespace torch
+} // namespace torch::autograd
 
 // NOLINTNEXTLINE(cppcoreguidelines-pro-type-member-init)
 struct THPFunction {
