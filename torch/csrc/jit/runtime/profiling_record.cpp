#include <torch/csrc/jit/runtime/profiling_record.h>

#include <ATen/core/interned_strings.h>
#include <torch/csrc/jit/jit_log.h>
#include <torch/csrc/jit/passes/clear_profiling.h>
#include <torch/csrc/jit/passes/constant_propagation.h>
#include <torch/csrc/jit/passes/tensorexpr_fuser.h>
#include <torch/csrc/jit/runtime/autodiff.h>
#include <torch/csrc/jit/runtime/graph_executor.h>
#include <torch/csrc/jit/runtime/interpreter.h>

#include <torch/csrc/jit/codegen/cuda/interface.h>
#include <torch/csrc/jit/ir/ir.h>

namespace torch {
namespace jit {

<<<<<<< HEAD
=======
namespace {

class ProfileRegistry {
 public:
  static ProfileRegistry* getRegistry() {
    static ProfileRegistry profile_registry_;
    return &profile_registry_;
  }

  void registerProfileNode(const std::function<bool(const Node*)>& func) {
    std::lock_guard<std::mutex> guard(mutex_);
    registry_funcs_.push_back(func);
  }

  bool shouldProfileNode(const Node* node) {
    std::lock_guard<std::mutex> guard(mutex_);
    // to guard differentiable graphs, we want profiling information
    // (in particular requires_grad) for nodes handled by autodiff
    if (isDifferentiable(node)) {
      return true;
    }
    for (const auto& func : registry_funcs_) {
      if (func(node)) {
        return true;
      }
    }
    return false;
  }

 private:
  std::vector<std::function<bool(const Node*)>> registry_funcs_;
  std::mutex mutex_;
};

} // namespace

void RegisterProfilingNode(const std::function<bool(const Node*)>& func) {
  ProfileRegistry::getRegistry()->registerProfileNode(func);
}

>>>>>>> f7b339d1
bool ShapeSymbolTable::bindSymbolicShapes(
    at::IntArrayRef new_sizes,
    const c10::SymbolicShape& sym_shapes) {
  if (!sym_shapes.rank().has_value()) {
    return true;
  }
  if (*sym_shapes.rank() != new_sizes.size()) {
    return false;
  }
  for (size_t i = 0; i < new_sizes.size(); i++) {
    auto symbol = (*sym_shapes.sizes())[i];
    if (!symbol.is_static()) {
      continue;
    }

    if (!isBound(symbol)) {
      assign(symbol, new_sizes[i]);
      continue;
    }

    if (getValue(symbol) != new_sizes[i]) {
      return false;
    }
  }
  return true;
}

ProfilingRecord::ProfilingRecord(std::shared_ptr<Graph> g)
    : profiled_graph_(std::move(g)), profiling_count_(getNumProfiledRuns()) {}

ProfileOp* ProfilingRecord::createProfileNode(
    const std::function<void(Stack&)>& fp,
    at::ArrayRef<Value*> inputs) {
  auto pn = new ProfileOp(profiled_graph_.get(), fp);

  for (auto in : inputs) {
    pn->addInput(in);
  }
  return pn;
}

ProfileIValueOp* ProfilingRecord::createProfileIValueNode(Value* in_val) {
  auto pn = new ProfileIValueOp(this->profiled_graph_.get(), nullptr);
  pn->addInput(in_val);
  auto pno = pn->addOutput();
  pno->setType(in_val->type());
<<<<<<< HEAD
  return pn;
}

ProfileOptionalOp* ProfilingRecord::createProfileOptionalNode(
    const std::function<void(Stack&)>& fp,
    at::ArrayRef<Value*> inputs) {
  auto pn = new ProfileOptionalOp(profiled_graph_.get(), fp);
  pn->i_(attr::num_present, 0);
  pn->i_(attr::num_none, 0);

  for (auto in : inputs) {
    pn->addInput(in);
  }
=======
>>>>>>> f7b339d1
  return pn;
}

static void unprofileGraphInputs(const std::shared_ptr<Graph>& graph) {
  for (auto i : graph->inputs()) {
    if (i->type()->isSubtypeOf(TensorType::get())) {
      i->setType(unshapedType(i->type()));
    }
  }
}

static void unprofileBlock(Block* start_block) {
  std::vector<Block*> stack;
  stack.push_back(start_block);

  while (!stack.empty()) {
    Block* block = stack.back();
    stack.pop_back();

    for (auto n : block->nodes()) {
      for (auto o : n->outputs()) {
        if (o->type()->isSubtypeOf(TensorType::get())) {
          o->setType(unshapedType(o->type()));
        }
      }
      stack.insert(stack.end(), n->blocks().begin(), n->blocks().end());
    }
  }
}

c10::SymbolicShape ProfilingRecord::mergeSymbolicShapes(
    const c10::SymbolicShape& new_sizes,
    const c10::SymbolicShape& sym_shapes,
    SetPartitioningHelper& partition_helper) {
  std::vector<c10::ShapeSymbol> new_symbols;
  TORCH_INTERNAL_ASSERT(
      new_sizes.rank().has_value() && sym_shapes.rank().has_value() &&
      *new_sizes.rank() == *sym_shapes.rank());

  for (size_t i = 0; i < *new_sizes.rank(); i++) {
    if (!(*sym_shapes.sizes())[i].is_static() ||
        !(*new_sizes.sizes())[i].is_static()) {
      new_symbols.emplace_back();
      continue;
    }
    auto symbol = (*sym_shapes.sizes())[i];
    Dimension new_size = (*new_sizes.sizes())[i].static_size();
    GRAPH_DEBUG("Merging symbol ", symbol);
    auto new_sym = partition_helper.partitionSetByDimension(new_size, symbol);
    new_symbols.emplace_back(new_sym);
  }

  return c10::SymbolicShape(new_symbols);
}

void ProfilingRecord::insertShapeProfile(Node* n, size_t offset) {
  Value* i = n->input(offset);
  auto pn = createProfileNode(nullptr, {i});
  auto pno = pn->addOutput();
  pn->ty_(attr::profiled_type, TensorType::get());
  pno->setType(TensorType::get());
  std::function<void(Stack&)> shape_profiler = [this, pno](Stack& stack) {
    int64_t frame_id = 0;
    pop(stack, frame_id);
    IValue v;
    pop(stack, v);
    if (v.isTensor()) {
      std::lock_guard<std::mutex> lock(this->mutex_);
      auto& profiled_types = profiled_types_per_frame_[frame_id];
      auto& t = v.toTensor();
      if (t.defined()) {
        auto pttp = tensorTypeInCurrentExecutionContext(t);
        GRAPH_DEBUG(
            "In run ",
            frame_id,
            " annotating %",
            pno->debugName(),
            " with ",
            *pttp);
        if (profiled_types.count(pno) == 0) {
          profiled_types.insert({pno, pttp});
        } else {
          auto type = profiled_types.at(pno);
          GRAPH_DEBUG("Existing type for %", pno->debugName(), " ", *type);
          pttp = type->merge(*pttp);
          GRAPH_DEBUG("Result for %", pno->debugName(), " ", *pttp);
          profiled_types[pno] = pttp;
        }
      } else {
        profiled_types[pno] = TensorType::get()->withUndefined();
      }
    }
    // passing t through
    push(stack, v);
  };

  pn->setCallback(shape_profiler);
  pn->insertBefore(n);
  n->replaceInput(offset, pn->output());
}

bool needsProfiledInputs(Node* n) {
  if (tensorexpr::isSupported(n) || fuser::cuda::canFuseNode(n)) {
    return true;
  }

  switch (n->kind()) {
    // specialize_autogradzero
    case prim::AutogradAdd:
    case prim::AutogradAnyNonZero:
    case prim::AutogradAllNonZero:
    case prim::AutogradAllZero:
    case prim::AutogradZero:
    // peephole
    case aten::dim:
    case aten::size:
    case aten::expand:
    case prim::dtype:
    case prim::device:
    case prim::is_cuda:
    case aten::is_floating_point:
    case aten::type_as:
    // TODO: hack to make `test_lstm_gates_permutations_cuda`
    // pass.
    case aten::t:
    case aten::mm:
      return true;
    default:
      return false;
  }
}

bool needsProfiledOutput(Node* n) {
  if (tensorexpr::isSupported(n) || fuser::cuda::canFuseNode(n)) {
    return true;
  }

  switch (n->kind()) {
    case prim::AutogradAdd:
    case prim::AutogradZero:
      return true;
    default:
      return false;
  }
}

void ProfilingRecord::removeProfileCounter(Block* b) {
  for (auto it = b->nodes().rbegin(); it != b->nodes().rend();) {
    auto n = *it;
    if (n->kind() == prim::profile && n->inputs().size() == 0) {
      it.destroyCurrent();
      // there is only one counter node
      return;
    } else {
      it++;
    }
  }
}

void ProfilingRecord::instrumentBlock(Block* block) {
  for (auto it = block->nodes().begin(); it != block->nodes().end(); ++it) {
    auto n = *it;
    for (size_t offset = 0; offset < n->inputs().size(); offset++) {
      auto i = n->input(offset);
      if (i->type()->kind() == c10::TypeKind::TensorType &&
          (needsProfiledInputs(n) || needsProfiledOutput(i->node()))) {
        insertShapeProfile(n, offset);
      }
    }

    for (auto b : n->blocks()) {
      instrumentBlock(b);
    }
  }

  // inserting profile nodes on block outputs
  // allows us to eliminate more guards as
  // the use of a guard is now in the same
  // block as opposed to being separated from
  // the definition by block boundaries
  for (size_t offset = 0; offset < block->return_node()->inputs().size();
       offset++) {
    auto i = block->return_node()->input(offset);
    if (i->type()->isSubtypeOf(TensorType::get())) {
      insertShapeProfile(block->return_node(), offset);
    }
  }
}

void ProfilingRecord::removeProfilingNodes(Block* b) {
  for (auto it = b->nodes().begin(); it != b->nodes().end(); it++) {
    if (it->kind() == prim::profile || it->kind() == prim::profile_ivalue) {
      it->output()->replaceAllUsesWith(it->input());
      it.destroyCurrent();
    } else {
      for (Block* ib : it->blocks()) {
        removeProfilingNodes(ib);
      }
    }
  }
}

std::unique_ptr<ProfilingRecord> ProfilingRecord::instrumentGraph(
    const std::shared_ptr<Graph>& graph) {
  auto new_g = graph->copy();

  auto pr = std::unique_ptr<ProfilingRecord>(new ProfilingRecord(new_g));
  auto raw_pr = pr.get();
  unprofileGraphInputs(new_g);
  unprofileBlock(new_g->block());
  pr->instrumentBlock(new_g->block());

  std::function<void(Stack&)> counter = [raw_pr](Stack& stack) {
    int64_t frame_id = 0;
    pop(stack, frame_id);

    std::lock_guard<std::mutex> lock(raw_pr->mutex_);

    if (raw_pr->profiling_count_ > 0) {
      raw_pr->profiling_count_--;
    }

    // merge profiling information from all runs
    if (raw_pr->profiling_count_ == 0) {
      GRAPH_DEBUG(
          "Collected ",
          raw_pr->profiled_types_per_frame_.size(),
          " records for run ",
          frame_id);

      if (raw_pr->profiled_types_per_frame_.empty()) {
        return;
      }

      // the key is a frame id
      // the value is a mapping from a Value in a graph
      // to a profiled TensorType
      // we make a copy of profiling information from the very first run
      // and use it for building the symbol sets
      auto profiled_types_iter = raw_pr->profiled_types_per_frame_.begin();
      auto merged_profiled_types = profiled_types_iter->second;
      ++profiled_types_iter;

      // merge profiling information from next runs into the first one
      for (; profiled_types_iter != raw_pr->profiled_types_per_frame_.end();
           ++profiled_types_iter) {
        SetPartitioningHelper partition_helper;
        for (const auto& val_type_pair : profiled_types_iter->second) {
          auto insertion_result = merged_profiled_types.insert(val_type_pair);
          if (!insertion_result.second) { // Already existed
            const TensorType* type = insertion_result.first->second.get();
            auto merged_type = type->merge(*val_type_pair.second);
            if (merged_type->sizes().size().has_value()) {
              auto new_shape = raw_pr->mergeSymbolicShapes(
                  val_type_pair.second->symbolic_sizes(),
                  type->symbolic_sizes(),
                  partition_helper);
              GRAPH_DEBUG(
                  "Merging ",
                  *val_type_pair.second,
                  " of run ",
                  profiled_types_iter->first,
                  " into ",
                  *type);
              merged_type = type->withSymbolicShapes(std::move(new_shape));
              GRAPH_DEBUG("Result : ", *merged_type);
              insertion_result.first->second = std::move(merged_type);
            } else {
              // reset symbolic shapes when ranks are different
              insertion_result.first->second = std::move(merged_type);
            }
          }
        }
      }

      // update types in the graph
      for (auto val_type_pair : merged_profiled_types) {
        val_type_pair.first->node()->ty_(
            attr::profiled_type, val_type_pair.second);
      }
    }
  };

  auto pop = pr->createProfileNode(counter, {});
  new_g->appendNode(pop);
  GRAPH_DUMP("Instrumented Graph: ", new_g);
  return pr;
}

} // namespace jit
} // namespace torch<|MERGE_RESOLUTION|>--- conflicted
+++ resolved
@@ -15,49 +15,6 @@
 namespace torch {
 namespace jit {
 
-<<<<<<< HEAD
-=======
-namespace {
-
-class ProfileRegistry {
- public:
-  static ProfileRegistry* getRegistry() {
-    static ProfileRegistry profile_registry_;
-    return &profile_registry_;
-  }
-
-  void registerProfileNode(const std::function<bool(const Node*)>& func) {
-    std::lock_guard<std::mutex> guard(mutex_);
-    registry_funcs_.push_back(func);
-  }
-
-  bool shouldProfileNode(const Node* node) {
-    std::lock_guard<std::mutex> guard(mutex_);
-    // to guard differentiable graphs, we want profiling information
-    // (in particular requires_grad) for nodes handled by autodiff
-    if (isDifferentiable(node)) {
-      return true;
-    }
-    for (const auto& func : registry_funcs_) {
-      if (func(node)) {
-        return true;
-      }
-    }
-    return false;
-  }
-
- private:
-  std::vector<std::function<bool(const Node*)>> registry_funcs_;
-  std::mutex mutex_;
-};
-
-} // namespace
-
-void RegisterProfilingNode(const std::function<bool(const Node*)>& func) {
-  ProfileRegistry::getRegistry()->registerProfileNode(func);
-}
-
->>>>>>> f7b339d1
 bool ShapeSymbolTable::bindSymbolicShapes(
     at::IntArrayRef new_sizes,
     const c10::SymbolicShape& sym_shapes) {
@@ -104,22 +61,6 @@
   pn->addInput(in_val);
   auto pno = pn->addOutput();
   pno->setType(in_val->type());
-<<<<<<< HEAD
-  return pn;
-}
-
-ProfileOptionalOp* ProfilingRecord::createProfileOptionalNode(
-    const std::function<void(Stack&)>& fp,
-    at::ArrayRef<Value*> inputs) {
-  auto pn = new ProfileOptionalOp(profiled_graph_.get(), fp);
-  pn->i_(attr::num_present, 0);
-  pn->i_(attr::num_none, 0);
-
-  for (auto in : inputs) {
-    pn->addInput(in);
-  }
-=======
->>>>>>> f7b339d1
   return pn;
 }
 
