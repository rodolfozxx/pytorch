--- conflicted
+++ resolved
@@ -835,12 +835,8 @@
   // The time interval used for deciding whether there is no watchdog heartbeat.
   int heartbeatTimeoutInSec_;
 
-<<<<<<< HEAD
-  int waitTimeoutDumpSleepInMilSec_;
-=======
   // Extra time of sleep when waiting for timeout dump to finish.
   int waitTimeoutDumpInMilSec_;
->>>>>>> 3fa4c442
 
   int timeoutCheckInMilSec_;
 
