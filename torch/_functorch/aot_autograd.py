--- conflicted
+++ resolved
@@ -909,6 +909,7 @@
 
     return forward
 
+
 def aot_export_module(
     mod: nn.Module,
     args,
@@ -952,11 +953,8 @@
     (5) If an input is mutated, it is not allowed to alias any other inputs.
     (6) Parameters must not be duplicated.
     """
-<<<<<<< HEAD
-=======
     if pre_dispatch and trace_joint:
         raise RuntimeError("pre_dispatch is not supported when trace_joint is True.")
->>>>>>> c05dd2aa
     named_parameters = dict(mod.named_parameters(remove_duplicate=False))
     named_buffers = dict(mod.named_buffers(remove_duplicate=False))
     params_and_buffers = {
@@ -967,7 +965,7 @@
     params_and_buffers_flat = tuple(params_and_buffers_flat)
     params_len = len(params_and_buffers_flat)
 
-    functional_call = create_functional_call(mod, params_spec, params_len)
+    functional_call = create_functional_call(mod, params_spec, params_len, store_orig_mod=True)
 
     num_fw_outs = None
 
