import itertools
from contextlib import nullcontext
from functools import partial, wraps
from typing import Any, Callable, Dict, List, Optional, Tuple
from unittest.mock import patch

import torch
import torch.nn as nn
import torch.utils._pytree as pytree
import torch.utils.dlpack
from torch import Tensor
from torch._dispatch.python import enable_python_dispatcher
from torch._dynamo import compiled_autograd
from torch._dynamo.utils import dynamo_timed, preserve_rng_state
from torch._guards import detect_fake_mode
from torch._subclasses import FakeTensor, FakeTensorMode
from torch.fx.experimental.proxy_tensor import make_fx
from torch.fx.experimental.symbolic_shapes import (
    ShapeEnv
)
from torch.utils._python_dispatch import is_traceable_wrapper_subclass
from torch._decomp.decompositions_for_rng import PhiloxStateTracker, rng_decompositions
from . import config
from .partitioners import default_partition

from ._aot_autograd.utils import (  # noqa: F401
    strict_zip,
<<<<<<< HEAD
    create_tree_flattened_fn,
    make_boxed_func,
    make_boxed_compiler,
)
from ._aot_autograd.schemas import ViewAndMutationMeta, OutputType, GraphSignature, AOTConfig
from ._aot_autograd.functional_utils import from_functional  # noqa: F401
from ._aot_autograd.subclass_utils import requires_subclass_dispatch
from ._aot_autograd.collect_metadata_analysis import run_functionalized_fw_and_collect_metadata
from ._aot_autograd.input_output_analysis import create_graph_signature
=======
    _get_symint_hints,
    KNOWN_TYPES,
    partial_flatten_asdict,
    normalize_as_list,
    _get_autocast_states,
    make_boxed_func,
    make_boxed_compiler,
    call_func_at_runtime_with_args,
    create_tree_flattened_fn,
    maybe_to_fresh_input,
)
from ._aot_autograd.logging_utils import (  # noqa: F401
    graph_being_compiled,
    nth_graph,
    model_name,
    set_model_name,
    get_aot_compilation_context,
    get_aot_graph_name,
    get_graph_being_compiled,
    track_graph_compiling,
    callback_set,
    setup_stacktrace_preservation_hooks,
    describe_input,
    format_guard_bug_msg,
)
from ._aot_autograd.functional_utils import (  # noqa: F401
    is_fun,
    to_fun,
    from_fun,
    sync_functional_tensor,
    gen_alias_from_base,
    assert_functional_graph,
    _get_mutation_type,
    _check_if_mutation_can_be_in_graph,
)
from ._aot_autograd.schemas import (  # noqa: F401
    OutputType,
    OutputAliasInfo,
    MutationType,
    InputAliasInfo,
    SubclassCreationMeta,
    ViewAndMutationMeta,
    SubclassMeta,
    TensorAlias,
    BackwardSignature,
    GraphOutputName,
    GraphInputName,
    FQN,
    GraphSignature,
    AOTConfig,
)
from ._aot_autograd.subclass_utils import (  # noqa: F401
    requires_subclass_dispatch,
    unwrap_tensor_subclasses,
    wrap_tensor_subclasses,
    wrap_tensor_subclasses_maybe_joint,
    create_metadata_for_subclass,
)
from ._aot_autograd.collect_metadata_analysis import (  # noqa: F401
    run_functionalized_fw_and_collect_metadata,
)
from ._aot_autograd.input_output_analysis import (  # noqa: F401
    remove_dupe_metadata,
    create_synthetic_base_metadata,
    _tensors_definitely_do_not_overlap,
    _compute_overlapping_inputs,
    merge_view_inputs,
    create_graph_signature,
)
>>>>>>> 279d8021
from ._aot_autograd.traced_function_transforms import (  # noqa: F401
    fn_input_mutations_to_outputs,
    fn_prepped_for_autograd,
    create_functionalized_fn,
    create_functionalized_rng_ops_wrapper,
    aot_dispatch_subclass,
    create_functional_call,
    create_joint,
)
<<<<<<< HEAD
from ._aot_autograd.logging_utils import (  # noqa: F401
    get_aot_compilation_context,
    get_aot_graph_name,
    get_graph_being_compiled,
    set_model_name,
    setup_stacktrace_preservation_hooks,
=======
from ._aot_autograd.runtime_wrappers import (  # noqa: F401
    create_runtime_wrapper,
    functionalized_rng_runtime_epilogue,
    aot_dispatch_subclass_wrapper,
)
from ._aot_autograd.alias_runtime_wrappers import (  # noqa: F401
    aot_wrapper_dedupe,
    aot_wrapper_synthetic_base,
)
from ._aot_autograd.dispatch_and_compile_graph import (  # noqa: F401
    aot_dispatch_base_graph,
    aot_dispatch_autograd_graph,
>>>>>>> 279d8021
)
from ._aot_autograd.alias_runtime_wrappers import aot_wrapper_dedupe, aot_wrapper_synthetic_base
from ._aot_autograd.jit_compile_runtime_wrappers import aot_dispatch_base, aot_dispatch_autograd
from ._aot_autograd.dispatch_and_compile_graph import aot_dispatch_base_graph, aot_dispatch_autograd_graph

zip = strict_zip

# This global counter increments every time we compile a graph with
# AOTAutograd.  You can use this to correlate runtime error messages
# with compile time (e.g., if you get an error at runtime saying
# compiled graph 3 failed, you can set a breakpoint at compile time
# for this graph number to investigate further at compile time.)
#
# NB: this is different from get_aot_compilation_context, which tracks
# each underlying graph that is compiled.  In contrast, AOT_COUNTER
# corresponds to top-level invocations of aot_module/aot_function;
# one counter is allocated per entire compiled block (but this block
# may involve compiling multiple subgraphs; e.g., for forwards/backwards)
AOT_COUNTER = itertools.count()

# ~~~~~~~~~~~~~~~~~~~~~~~~~~~~~~~~~~~~~~~~~~~~~~~~~~~~~~~~~~~~~~~~~~~~~~~~~~~~~~~~~~~~~~~~~~~~~~~~~~~~~~~~~~~~~~~~~~~~~
# ~~~~~~~~~~~~~~~~~~~~~~~~~~~~~~~~~~~~~~~~~~~~~~~~~~~~~~~~~~~~~~~~~~~~~~~~~~~~~~~~~~~~~~~~~~~~~~~~~~~~~~~~~~~~~~~~~~~~~
#
# AOT Autograd contains a pretty non-trivial amount of logic to handle edge cases around aliasing and mutation
# that are external to the graph (they show up as side effects in some way when you run the graph).
#
# Take a look at `test_aotdispatch.py TestAOTAutograd.test_input_mutation*` tests for some examples functions
# and what they're compiled graphs looks like.
# Below is a very long comment detailing several edge cases, and showing how AOT Autograd handles them.
#
# Note [AOT Autograd: input data mutations]
#
# If we compile a function that mutates inputs, then those input mutations are real side effects
# that a user expects to see after running the compiled graph.
# However, the graph that we want to send to a backend needs to be *entirely* functional.
# The way we reconcile this difference is that we remove the mutations completely from the graph that we compile
# but we update the graph to return (updated_inputs, user_outputs).
# In the epilogue that runs after the compiled graph is executed, we copy the updated inputs back to the originals.
#
# Example: original user code:
# def f(x):
#     x.mul_(2)
#     out = x.mul(3)
#     return out
#
# After AOT Autograd compiles, we end up with a:
# (a) compiled graph
# (b) autograd.Function.forward() method, that executes the compiled graph
# (c) wrapper function, that calls the autograd.Function.forward() and performs the epilogue
#
# The output of (a, b, c) are all written below.
#
# def compiled_forward_graph(x):
#     x_updated = x.mul(2)
#     out = x_updated.mul(3)
#     return x_updated, out
#
# # x_updated gets a gradient in the compiled backward
# def compiled_backward_graph(grad_x_updated, grad_out):
#     grad_x = ...
#     return grad_x
#
# def autograd.Function.forward(x):
#     x_updated, out = compiled_forward_graph(x)
#     return x_updated, out
#
# def compiled_wrapper(x):
#     x_updated, out = autograd.Function.apply(x)
#     x.copy_(x_updated)
#     return out
#
# Another important thing to note is that updated inputs (due to data mutations) *do* participate
# in the compiled backward graph! Since the compiled forward graph gets N extra outputs
# (due to updated inputs showing up as graph outputs),
# The compiled backward gets an additional N inputs.
# That way, during the x.copy_(x_updated) bit in the epilogue, gradients will flow from the updated input
# back to the original input.


# Note [AOT Autograd: input metadata mutations]
#
# For the same reason as input mutations, we also don't put input metadata mutations in the graph.
# Instead, we return the updated version of the input (a view), and mutate the input's metadata outside of the graph
#
# Example: original user code:
# def f(x):
#     x.t_()
#     out = x.mul(3)
#     return out
#
# AOT Autograd output (compiled graph, autograd.Function.forward(), wrapper function):
# def compiled_forward_graph(x):
#     x_updated = x.t()
#     out = x_updated.mul(3)
#     return x_updated, out
#
# # x_updated does *not* get a gradient in the compiled backward
# def compiled_backward_graph(grad_out):
#     grad_x = ...
#     return grad_x
#
# def autograd.Function.forward(x):
#     x_updated, out = compiled_forward_graph(x)
#     return x_updated, out
#
# def compiled_wrapper(x):
#     x_updated, out = autograd.Function.apply(x)
#     x.as_strided_(x_updated)
#     return out


# Note [AOT Autograd: outputs aliasing inputs or intermediates!]
#
# AOT Autograd needs special handling for outputs that alias graph inputs or intermediates!
# Why?
# (1) autograd.Function.forward() has a limitation, where views that returned in the forward cannot later be mutated.
# (2) views don't need to be compiled in the graph anyway - it's cheap to generate them outside of the compiled graph,
#     in an epilogue.
# For outputs that alias inputs, we do the following:
# (a) *still* return the aliased output as a graph output
# (b) In the AOT Autograd wrapper/epilogue, we don't return that aliased output. Instead, we use it to regenerate the output.
#
# For outputs that alias *intermediates*, we do the following:
# (a) Return the output in the compiled forward, **and** return it's ._base (a graph intermediates) as an output in the forward
# (b) Use (output, graph_intermediate) to regenerate the alias, and return that to the user (instead of the compiled fw output).
# You might wonder why we return the aliased output directly in the graph (and making the graph compute it),
# only to not return it and instead generate a fresh alias off of the intermediate,
# instead of (say) just storing metadata about the size/stride of the output somewhere to generate the alias. There are two reasons:
# (1) Getting the actual alias tensor allows us to use view-replay to generate the alias, instead of an as_strided() call
# (2) Inductor (and other backends) are free to change the memory format of graph outputs, if it results in better performance.
#     This can result in problems if a user later tries to .view() that output expecting it to have one set of strides,
#     when it has a different set of strides.
#     By including the view op directly in the graph, inductor takes that into account when deciding what memory format
#     the graph intermediate should be.
#
# Another important thing to note is how our traced backward() graph handles aliases.
# (this applies to outputs aliasing inputs, outputs aliasing intermediates,
#  *and* updated inputs returned in the compiled forward due to metadata-only mutations).
# Any outputs that alias (either inputs or intermediates) do NOT participate in the compiled backward graph
# It would be wasteful to include them in the compiled backward(), because we regenerate them eagerly
# at the end of the forward.
#
# Example: original user code:
# def f(x):
#     out1 = x.t()
#     intermediate = x.mul(2)
#     out2 = intermediate.view(-1)
#     return out1, out2
#
# AOT Autograd output (compiled graph, autograd.Function.forward(), wrapper function):
# def compiled_forward_graph(x):
#     out1 = x.t()
#     intermediate = x.mul(2)
#     out2 = intermediate.view(-1)
#     # the compiled graph also returns the intermediate
#     return out1, out2, intermediate
#
# # intermediate gets a gradient in the compiled backward.
# # both output aliases (out1 and out2) do not.
# def compiled_backward_graph(grad_intermediate):
#     grad_x = ...
#     return grad_x
#
# def autograd.Function.forward(x):
#     out1, out2, intermediate = compiled_forward_graph(x)
#     return out1, out2, intermediate
#
# def compiled_wrapper(x):
#     out1, out2, intermediate = autograd.Function.apply(x)
#     # regenerate out1 from the input
#     out1_regenerated = out1._view_func(x)
#     # regenerate out1 from the intermediate
#     out2_regenerated = out2._view_func(intermediate)
#     return out1_regenerated, out2_regenerated


# Note [AOT Autograd: mutations to inputs that alias other inputs]
#
# Another edge case that is (only partially) handled today is when an input is mutated, but itself aliases another input.
# AOT Autograd needs to **ensure** that functionalization knows that the two inputs are aliased to each other.
# That way, when the aliased input is accessed later in the graph, functionalization knows to "update" the alias
# given the mutation that occurred.
#
# This is handled by updating the calling convention: we create a "synthetic base" that becomes a new input
# in the compiled function, and we regenerate the original (aliased) inputs directly off of the base
# inside of the compiled function.
#
# This logic is fully encapsulated in aot_wrapper_synthetic_base()
#
# Example: original user code:
# def f(x, x_view):
#     x.mul_(2)
#     out = x * x_view
#     return out
# f(x, x.view(-1))
#
# AOT Autograd output (compiled graph, autograd.Function.forward(), wrapper function):
# def compiled_forward_graph(base)
#     x = generate_x(base)
#     x_view = generate_x_view(base)
#     x_updated = x.mul(2)
#     x_view_updated = x_updated.view(-1)
#     out = x_updated * x_view_updated
#     return x_updated, out
#
# # The calling convention change from (aliases) -> (base) happens
# # *outside* of the autograd.Function.forward().
# # That means the forward() only has 1 input (base),
# # and the backward() only has 1 output (grad_base)
# def compiled_backward_graph(grad_out):
#     grad_base = ...
#     return grad_base
#
# def autograd.Function.forward(base):
#     x_updated, out = compiled_forward_graph(base)
#     return x_updated, out
#
# # The compiled wrapper is where we create synthetic bases.
# # The info on which inputs are mutated is also tracked *before* synthetic base creation.
# def compiled_wrapper(x, x_view):
#     base = merge_view_inputs(x, x_view)
#     x_updated, out = autograd.Function.apply(base)
#     # x and x_view are aliased in eager mode, so this mutation to x will automatically affect x_view.
#     x.copy_(x_updated)
#     return out


# Note [AOT Autograd: Views to avoid tangents aliasing inputs]
#
# We view every forward output when creating out tangent tensors to handle the problematic
# case in which a subclass does extra aliasing between graph outputs/inputs in a way that
# is not visible above the sublass.
#
# Ordinarily, when constructing the joint function that we want to trace in AOTAutograd,
# we're guaranteed that the tangent tensors that we pass
# into the joint are distinct tensors from the primals. This is because when
# decide which forward outputs to create tangents for, we only create tangents
# for forward outputs that are not aliases of inputs (See Note
# [AOT Autograd: outputs aliasing inputs or intermediates!]).
#
# However, when wrapper tensor subclasses enter the picture, it is possible
# to have an output of the forward that is a subclass that is not an
# input / alias of an input, but one of its inner tensors is an alias!
# NestedTensor is an example: Performing an out-of-place pointwise op on a
# NestedTensor constructs a fresh NestedTensor that holds onto the input's
# offsets tensor directly.
#
# Having tangent tensors that are the same as the (primal) forward inputs,
# can cause problems during tracing as make_fx() will specialize on our
# duplicate inputs: If we passed in the same tensor for primals_1 and
# tangents_1 during tracing, make_fx() will happily sub out all usages of
# tangents_1 with primals_1 in the graph, which is not what we want.
#
# To work around this, we view every forward output when creating out tangent
# tensors so that tangents can never be the same as forward inputs even if
# forward inputs alias forward outputs.
#
#
# ~~~~~~~~~~~~~~~~~~~~~~~~~~~~~~~~~~~~~~~~~~~~~~~~~~~~~~~~~~~~~~~~~~~~~~~~~~~~~~~~~~~~~~~~~~~~~~~~~~~~~~~~~~~~~~~~~~~~~
# ~~~~~~~~~~~~~~~~~~~~~~~~~~~~~~~~~~~~~~~~~~~~~~~~~~~~~~~~~~~~~~~~~~~~~~~~~~~~~~~~~~~~~~~~~~~~~~~~~~~~~~~~~~~~~~~~~~~~~


aot_autograd_decompositions = {}

@dynamo_timed
def create_aot_dispatcher_function(
    flat_fn, flat_args: List[Any], aot_config: AOTConfig
):
    """
    Traces the forward and backward graphs of the attr:`flat_fn` to generate a
    joint graph. The joint graph is an Fx graph with Aten ops. Please refer to
    the tracing mechanism to understand the graph capturing details.

    The joint graph is then passed through attr:`partition_fn` to isolate the
    forward and backward portions, which are then respectively compiled via the
    provided attr:`fw_compiler` and attr:`bw_compiler`.

    The resulting compiled forward and backward graphs are then wrapped up in a
    ``torch.autograd.Function`` object.

    The calling convention here is that the first aot_config.num_params_buffers
    inputs in flat_args are parameters and buffers, and the rest are inputs.

    We use this to assume that parameters/buffer's shapes don't change.

    Note: this function is used both by aot_function and aot_export (controlled by aot_config.is_export)
        When aot_config.is_export is True, we return an FX graph + metadata
        When aot_config.is_export is False, we return an ordinary runtime function
    """

    # This is the main entry point.
    # TODO: Chillee argues that dynamo itself should pass in fake tensors to
    # the list of arguments when compiling; at the moment we do not do this

    if aot_config.decompositions is None:
        aot_config.decompositions = {}


    aot_config.decompositions = {
        **aot_autograd_decompositions,
        **aot_config.decompositions,
    }

    if config.functionalize_rng_ops:
        # Update the decompositions with functionalized random decompositions
        aot_config.decompositions = {
            **rng_decompositions,
            **aot_config.decompositions,
        }

    # Check flat_args to see if they're already fake.  If so, use that fake
    # mode instead.

    fake_mode = detect_fake_mode(flat_args)
    if fake_mode is None:
        shape_env = ShapeEnv() if aot_config.dynamic_shapes else None
        fake_mode = FakeTensorMode(shape_env=shape_env)
    else:
        shape_env = fake_mode.shape_env

    python_dispatcher_mode = (
        enable_python_dispatcher() if shape_env is not None else nullcontext()
    )

    with torch.autograd.set_multithreading_enabled(
        False
    ), preserve_rng_state(), fake_mode, python_dispatcher_mode, PhiloxStateTracker():

        def process_inputs(flat_args):
            def convert(idx, x):
                if shape_env is not None:
                    from torch._dynamo.source import ConstantSource
                    if isinstance(x, int):
                        source = ConstantSource(f"sym_{idx}")
                        return shape_env.create_symintnode(
                            shape_env.create_symbol(x, source),
                            hint=x,
                            source=source
                        )
                if not isinstance(x, torch.Tensor):
                    return x
                if isinstance(x, FakeTensor):
                    assert x.fake_mode is fake_mode
                    return x
                if is_traceable_wrapper_subclass(x):
                    attrs, _ = x.__tensor_flatten__()
                    if all(isinstance(getattr(x, attr), FakeTensor) for attr in attrs):
                        assert all(getattr(x, attr).fake_mode is fake_mode for attr in attrs)
                        return x


                # see note [Tensor Fakification and Symbol Caching]
                symbolic_context = None
                source = None
                if tracing_context := torch._guards.TracingContext.try_get():
                    if x in tracing_context.tensor_to_context:
                        symbolic_context = tracing_context.tensor_to_context[x]
                        source = symbolic_context.tensor_source
                if (
                    idx < aot_config.num_params_buffers
                    and config.static_weight_shapes
                    and not symbolic_context
                ):
                    # TODO: Ensure that this codepath is never exercised from
                    # Dynamo
                    return fake_mode.from_tensor(x, static_shapes=True)

                return fake_mode.from_tensor(
                    x, static_shapes=False, symbolic_context=symbolic_context, source=source
                )

            return [convert(idx, x) for idx, x in enumerate(flat_args)]

        fake_flat_args = process_inputs(flat_args)

        needs_autograd = (
            any(x.requires_grad for x in fake_flat_args if isinstance(x, Tensor))
            and torch.is_grad_enabled()
        )

        with enable_python_dispatcher():
            # Patch set_rng_state as set_rng_state with fake tensors is
            # nonsensical. This does not affect the collection of metadata.
            with patch("torch.cuda.set_rng_state", lambda *args: None):
                fw_metadata = run_functionalized_fw_and_collect_metadata(
                    flat_fn,
                    keep_input_mutations=aot_config.keep_inference_input_mutations,
                    is_train=needs_autograd,
                )(*fake_flat_args)

                req_subclass_dispatch = requires_subclass_dispatch(fake_flat_args, fw_metadata)

                if needs_autograd and not any(x.requires_grad for x in fw_metadata.output_info):
                    # We realized that none of the outputs require grad,
                    # so we actually have an inference graph.
                    needs_autograd = False
                    # A bit silly: right now in the subclass codepath, our ViewAndMutationMeta
                    # changes depending on whether we pass in is_train / keep_input_mutations,
                    # so we're forced to recompute the metadata.
                    # TODO: refactor the subclass path of run_functionalized_fw_and_collect_metadata
                    # so that this is unnecessary.
                    if req_subclass_dispatch:
                        fw_metadata = run_functionalized_fw_and_collect_metadata(
                            flat_fn,
                            keep_input_mutations=aot_config.keep_inference_input_mutations and not needs_autograd,
                            is_train=needs_autograd,
                        )(*fake_flat_args)
                    else:
                        fw_metadata = ViewAndMutationMeta(
                            input_info=fw_metadata.input_info,
                            output_info=fw_metadata.output_info,
                            num_intermediate_bases=fw_metadata.num_intermediate_bases,
                            keep_input_mutations=aot_config.keep_inference_input_mutations and not needs_autograd,
                            traced_tangents=fw_metadata.traced_tangents,
                            subclass_inp_meta=fw_metadata.subclass_inp_meta,
                            subclass_fw_graph_out_meta=fw_metadata.subclass_fw_graph_out_meta,
                            subclass_tangent_meta=fw_metadata.subclass_tangent_meta,
                            is_train=needs_autograd,
                        )


        if fw_metadata.num_intermediate_bases > 0:
            assert not req_subclass_dispatch, f"""\
torch.compile is currently being used with tensor subclass inputs:
{','.join([str(type(x)) for x in fake_flat_args])}. We are attempting to a compile a graph with two graph outputs
that alias one another, which is currently unsupported in the subclass use case. If you run into this,
please file a github issue"""

        if aot_config.is_export:
            # aot_export: ban input metadata mutations for now to keep shared code paths simpler.
            # Keeping .resize_() in the graph will require some work
            # Allowing it but keeping the graph functional will require some calling convention changes.
            if len([x for x in fw_metadata.input_info if x.mutates_metadata]) != 0:
                raise RuntimeError(f"""\
Found an input that received a metadata mutation, through e.g. a call to `.resize_()` or `.transpose_()`.
This is currently banned in the aot_export workflow. If you need this functionality, please file a github issue.

fw_metadata={str(fw_metadata)}""")
            # In export, banning data mutations on inputs that require grad for now.
            # This should be rare, and is tricky to get right. When we trace the backward,
            # we currently trace with autograd.grad instead of .backward(), which makes it difficult
            # to ensure that we run autograd all the way through the input **before** it saw the mutation.
            if len([x for x in fw_metadata.input_info if x.requires_grad and x.mutates_data]) != 0:
                raise RuntimeError(f"""\
Found a graph input that requires gradients, and received a mutation.
This is currently banned in the aot_export workflow. If you need this functionality, please file a github issue.

fw_metadata={str(fw_metadata)}""")
            if req_subclass_dispatch:
                raise RuntimeError("""\
aot_export is not currently supported with traceable tensor subclass.
If you need this feature, please comment on <CREATE_ISSUE_LINK>""")

            # Need to decide on a strategy for functionalized RNG: toggling via global config seems bad,
            # and turning it on will require a non-trivial calling convention change for any export runtime.
            if config.functionalize_rng_ops:
                raise RuntimeError("""\
Functionalized RNG is not currently supported in the aot_export workflow. Please file a github issue,
or otherwise set torch._functorch.config.functionalize_rng_ops = False.""")

        # crappy version of dispatcher
        # TODO: Do this properly
        if needs_autograd:
            # For now, aot_dispatch_autograd knows to explicitly return a graph
            # when run with export, and an opaque callable otherwise.
            # In theory we could factor these out, but I wanted to let the dust
            # settle on how functionalized rng fits into export first.
            compiler_fn = aot_dispatch_autograd_graph if aot_config.is_export else aot_dispatch_autograd
        else:
            # aot_dispatch_base_graph contains only the "graph bits", while aot_dispatch_base
            # includes some extra work around handling a runtime epilogue.
            compiler_fn = aot_dispatch_base_graph if aot_config.is_export else aot_dispatch_base

        compiler_fn = partial(aot_wrapper_synthetic_base, compiler_fn=compiler_fn, needs_autograd=needs_autograd)
        compiler_fn = partial(aot_wrapper_dedupe, compiler_fn=compiler_fn)
        # You can put more passes here

        compiled_fn = compiler_fn(flat_fn, fake_flat_args, aot_config, fw_metadata=fw_metadata)
        if aot_config.is_export:
            mutated_user_inp_locs = [
                idx - aot_config.num_params_buffers
                for idx in fw_metadata.mutated_inp_runtime_indices
                if idx >= aot_config.num_params_buffers
            ]
            if len(mutated_user_inp_locs) > 0:
                raise RuntimeError(f"""
Found following user inputs located at {mutated_user_inp_locs} are mutated. This is currently banned in the aot_export workflow.
If you need this functionality, please file a github issue.

fw_metadata={str(fw_metadata)}""")

            # During export, we don't get back a callable - we get back the raw fx graph
            # (either a joint or an inference-only graph)
            assert isinstance(compiled_fn, torch.fx.GraphModule)
            return compiled_fn, fw_metadata

        if not hasattr(compiled_fn, "_boxed_call"):
            compiled_fn = make_boxed_func(compiled_fn)

        return compiled_fn


def aot_function(
    fn: Callable,
    fw_compiler: Callable,
    bw_compiler: Optional[Callable] = None,
    partition_fn: Callable = default_partition,
    decompositions: Optional[Dict] = None,
    num_params_buffers: int = 0,
    keep_inference_input_mutations: bool = False,
    inference_compiler: Optional[Callable] = None,
    *,
    # Whether or not to trace with dynamic shapes
    dynamic=False,
    enable_log=True,
) -> Callable:
    """
    Traces the forward and backward graph of :attr:`fn` using torch dispatch
    mechanism, and then compiles the generated forward and backward graphs
    through :attr:`fw_compiler` and :attr:`bw_compiler`.

    :func:`aot_function` traces the forward and backward graph ahead of time,
    and generates a joint forward and backward graph.  :attr:`partition_fn` is
    then used to separate out forward and backward graphs. The partitioner
    function can be used to perform optimizations such as recomputation. One can
    set `decompositions` dictionary to decompose the operators into a sequence
    of core or simpler operators supported by the backend compilers.

    .. warning::
        This API is experimental and likely to change.

    Args:
        fn (Callable): A Python function that takes one ore more arguments. Must
            return one or more Tensors.
        fw_compiler (Callable): A Python function that accepts an Fx graph with
            Aten ops and input args, and returns a Callable that semantically is
            equivalent to the input Fx graph.
        bw_compiler (Optional[Callable]): A Python function that accepts an
            Fx graph with Aten ops and input args, and returns a Callable that
            semantically is equivalent to the input Fx graph.  Default: None
            (when None, it defaults to the :attr:`fw_compiler`)
        partition_fn (Callable): A Python function that takes a joint forward
            and backward graph, and partitions it into separate forward and
            backward graphs.
        decompositions (Dict): A dictionary to define the decomposition of
            larger Aten ops into simpler or core Aten ops.
        inference_compiler (Optional[Callable]): A Python function that accepts an
            Fx graph with Aten ops and input args, and returns a Callable that
            semantically is equivalent to the input Fx graph. inference_compiler is invoked
            if no autograd is needed. Default: None
            (when None, it defaults to the :attr:`fw_compiler`)
    Returns:
        Returns a ``Callable`` that retains the eager behavior of the original
        :attr:`fn`, but with forward and backward graph compiled via
        :attr:`fw_compile` and :attr:`bw_compile`.

    A simple example usage of :func:`aot_function` is as follows. This example
    will print the forward and backward graphs of the function ``fn``

        >>> fn = lambda x : x.sin().cos()
        >>> def print_compile_fn(fx_module, args):
        >>>     print(fx_module)
        >>>     return fx_module
        >>> aot_fn = aot_function(fn, print_compile_fn)
        >>> x = torch.randn(4, 5, requires_grad=True)
        >>> aot_fn(x)
    """

    if bw_compiler is None:
        bw_compiler = fw_compiler
    if inference_compiler is None:
        inference_compiler = fw_compiler
    aot_config = AOTConfig(
        fw_compiler=fw_compiler,
        bw_compiler=bw_compiler,
        inference_compiler=inference_compiler,
        partition_fn=partition_fn,
        decompositions=decompositions,
        num_params_buffers=num_params_buffers,
        aot_id=next(AOT_COUNTER),
        keep_inference_input_mutations=keep_inference_input_mutations,
        dynamic_shapes=dynamic,
        aot_autograd_arg_pos_to_source=None,
        is_export=False,
        no_tangents=False,
        enable_log=enable_log,
    )
    cached_res = None

    @wraps(fn)
    def returned_function(*args, **kwargs):
        nonlocal cached_res
        # Now flatten the tensor args
        flat_args = pytree.arg_tree_leaves(*args, **kwargs)

        # Compile the function and save it in the cache
        if cached_res is None:
            flat_fn, out_spec = create_tree_flattened_fn(fn, args, kwargs)

            compiled_fn = create_aot_dispatcher_function(
                flat_fn,
                flat_args,
                aot_config,
            )
            cached_res = (compiled_fn, out_spec)

        cached_fn, out_spec = cached_res
        out = cached_fn(flat_args)
        return out_spec.unflatten(out)

    return returned_function


def aot_module(mod: nn.Module, *args, **kwargs) -> nn.Module:
    """
    Traces the forward and backward graph of :attr:`mod` using torch dispatch
    tracing mechanism. It is wrapper function, that underneath uses
    :func:`aot_function` to perform tracing and compilation.

    :func:`aot_module` lifts the parameters and buffers of ``nn.Module`` as inputs
    to a new callable which is then compiled through :func:`aot_function`.

    .. warning::
        This API is experimental and likely to change.

    Args:
        mod (Callable): A ``nn.Module`` module.
        args : args to be passed to :func:`aot_function`
        kwargs : kwargs to be passed to :func:`aot_function`

    Returns:
        Returns a ``nn.Module`` that retains the eager behavior of the original
        :attr:`mod`, but with forward and backward graph compiled.

    """
    # See Note: [Fake Modules and AOTAutograd]
    torch._dynamo.utils.assert_no_fake_params_or_buffers(mod)

    def functional_call(named_params, named_buffers, *args, **kwargs):
        params_and_buffers = {**named_params, **named_buffers}
        return torch.func.functional_call(mod, params_and_buffers, args, kwargs)

    named_params = dict(mod.named_parameters(remove_duplicate=False))
    named_buffers = dict(mod.named_buffers(remove_duplicate=False))
    num_params_buffers = len(named_params) + len(named_buffers)
    compiled_f = aot_function(
        functional_call, *args, num_params_buffers=num_params_buffers, **kwargs
    )

    class AOTModule(nn.Module):
        def __init__(self):
            super().__init__()
            self.orig_module = mod

        def forward(self, *args, **kwargs):
            return compiled_f(
                named_params,
                named_buffers,
                *args,
                **kwargs,
            )

    return AOTModule()


def aot_module_simplified(
    mod: nn.Module,
    args,
    fw_compiler: Callable,
    bw_compiler: Optional[Callable] = None,
    partition_fn: Callable = default_partition,
    decompositions: Optional[Dict] = None,
    keep_inference_input_mutations=False,
    inference_compiler: Optional[Callable] = None,
) -> nn.Module:
    """
    This is the simplified or low overhead version of aot_module. For frontends
    like TorchDynamo, the input functions/modules to AOT are static and have
    unpacked inputs/outputs. This gives us an opportunity to remove the
        (1) pytree overhead to parse inputs/outputs,
        (2) AOT Autograd cache,
        (3) Reading of params/buffers in every forward call

    :func:`aot_module_simplified` removes these overheads.
    """
    params = {
        **dict(mod.named_parameters(remove_duplicate=False)),
        **dict(mod.named_buffers(remove_duplicate=False)),
    }
    params_flat, params_spec = pytree.tree_flatten(params)
    params_flat = list(params_flat)
    params_len = len(params_flat)

    functional_call = create_functional_call(mod, params_spec, params_len)

    if bw_compiler is None:
        bw_compiler = fw_compiler
    if inference_compiler is None:
        inference_compiler = fw_compiler

    seen_sources = set()

    full_args = []
    # First, the params
    full_args.extend(params_flat)

    if tracing_context := torch._guards.TracingContext.try_get():
        tracing_context.params_flat = params_flat

    aot_autograd_arg_pos_to_source = None
    # Then, the params 1:1 mapped sources, if relevant.
    if hasattr(mod, "_param_name_to_source"):
        aot_autograd_arg_pos_to_source = []
        # We now know this came from dynamo, and (1) we care about guards,
        # so setting up aot_autograd_arg_pos_to_source for downstream dedup guards
        # can now be done safely. (2) Dynamo logic protects the 1:1 sizing below.
        for name in params.keys():
            assert name in mod._param_name_to_source, f"{name} not found."
            source = mod._param_name_to_source[name]
            assert source not in seen_sources, source
            seen_sources.add(source)
            aot_autograd_arg_pos_to_source.append(source)

    # Next, the input args
    full_args.extend(args)

    if hasattr(mod, "graph"):
        # Non dynamo entrypoints can get to here...
        for i, node in enumerate(mod.graph.nodes):
            if node.op == "placeholder":
                if hasattr(node, "_dynamo_source"):
                    # ... but not here!
                    if aot_autograd_arg_pos_to_source is None:
                        aot_autograd_arg_pos_to_source = []
                    source = node._dynamo_source
                    assert source not in seen_sources, source
                    seen_sources.add(source)
                    aot_autograd_arg_pos_to_source.append(source)

    if aot_autograd_arg_pos_to_source is not None:
        assert len(full_args) == len(aot_autograd_arg_pos_to_source)

    dynamic_shapes = False
    for x in full_args:
        if isinstance(x, FakeTensor):
            dynamic_shapes = x.fake_mode.shape_env is not None
            break

    aot_config = AOTConfig(
        fw_compiler=fw_compiler,
        bw_compiler=bw_compiler,
        inference_compiler=inference_compiler,
        partition_fn=partition_fn,
        decompositions=decompositions,
        num_params_buffers=params_len,
        aot_id=next(AOT_COUNTER),
        keep_inference_input_mutations=keep_inference_input_mutations,
        dynamic_shapes=dynamic_shapes,
        aot_autograd_arg_pos_to_source=aot_autograd_arg_pos_to_source,
        is_export=False,
        no_tangents=False,
    )

    with compiled_autograd.disable():
        compiled_fn = create_aot_dispatcher_function(
            functional_call,
            full_args,
            aot_config,
        )

    # TODO: There is something deeply wrong here; compiled_fn running with
    # the boxed calling convention, but aot_module_simplified somehow
    # historically returned a function that was not the boxed calling
    # convention.  This should get fixed...
    def forward(*runtime_args):
        full_args = []
        full_args.extend(params_flat)
        full_args.extend(runtime_args)
        return compiled_fn(full_args)

    # Just for convenience
    forward.zero_grad = mod.zero_grad
    forward.named_parameters = mod.named_parameters
    forward.named_buffers = mod.named_buffers

    return forward

def aot_export_module(
    mod: nn.Module,
    args,
    *,
    decompositions: Optional[Dict] = None,
    # If true, we'll return a joint forward-backward graph,
    # As well as metadata on the loss + gradients in the backward.
    trace_joint: bool,
    # If trace_joint is True, we expect your module to return a scalar loss.
    # Your module can return multiple outputs, so you must specify which output the loss is.
    output_loss_index: Optional[int] = None,
) -> Tuple[torch.fx.GraphModule, GraphSignature]:
    """
    This function takes in a module, and returns:
    (1) an FX graph that can be exported
    (2) some metadata about the graph

    If `trace_joint=True` we will return a joint graph of the forward + backward.

    The traced FX graph will have the following properties compared to the original module:
    (1) Inputs and outputs to the module will be pytree-flattened
    (2) Parameters and buffers on the module will be lifted into graph inputs,
        graph_inputs = (*parameters, *buffers, *user_inputs)
    (3) The graph will be fully functionalized
    (4) Any input mutations will be converted into additional outputs in the graph,
        meaning whoever calls this graph is responsible for applying the mutations
        back to the original inputs.
    (5) If is_joint is provided the graph will return parameter gradients in addition to user outputs.
        The graph output will look like:
        graph_outputs = (*updated_inputs, *user_outputs, *param_gradients)

    There are also several restrictions on what modules can use this API. In particular:
    (1) If trace_joint is specified, we expect the loss function to be **fused**
        into the module forward. One of the outputs to the forward must be a scalar loss,
        which is specified with `output_loss_index`.
        All other outputs to the forward are presumed to not require gradients.
    (2) This API cannot capture optimizers (although in theory we could build an API for this).
    (3) Metadata mutations on params/buffers/inputs are banned.
    (4) Data mutations on anything that requires gradients are banned (parameters)
    (5) If an input is mutated, it is not allowed to alias any other inputs.
    (6) Parameters must not be duplicated.
    """
    named_parameters = dict(mod.named_parameters(remove_duplicate=False))
    named_buffers = dict(mod.named_buffers(remove_duplicate=False))
    params_and_buffers = {
        **dict(named_parameters),
        **dict(named_buffers),
    }
    params_and_buffers_flat, params_spec = pytree.tree_flatten(params_and_buffers)
    params_and_buffers_flat = tuple(params_and_buffers_flat)
    params_len = len(params_and_buffers_flat)

    functional_call = create_functional_call(mod, params_spec, params_len)

    num_fw_outs = None

    if trace_joint:
        # This helper effectively just adds some extra asserts about what the backward will look like:
        # Outputs must include a scalar loss, that we compute gradients w.r.t.
        # We don't compute gradients w.r.t. anything else: so just in case we detach()
        # and other output tensors.
        def fn_to_trace(*args):
            nonlocal num_fw_outs
            out = functional_call(*args)
            if output_loss_index is None:
                raise RuntimeError("""\
If trace_joint=Trueit is required that one of your forward outputs must be a scalar loss.
You must specify the which (index) output is the loss with output_loss_index.""")
            if isinstance(out, (torch.Tensor)):
                out = (out,)
            if not isinstance(out, (tuple, list)):
                raise RuntimeError(f"Expected forward output to be either a tensor or a list/tuple of tensors. found {type(out)}")

            for i, o in enumerate(out):
                # We only want to create a backward graph w.r.t. the loss that the user passed in.
                # This implies that every other output should not require gradients.
                # Instead of making this an error (and forcing the user to detach all other outputs
                # of their forward),
                # we'll automatically detach them here.
                if o.requires_grad and i != output_loss_index:
                    raise RuntimeError(f"""\
Found an output of the forward that requires gradients, that was not the scalar loss.
We require all outputs to the forward that are not the scalar loss to not require gradient,
because we will only compute a backward graph against the scalar loss.
You can fix this by calling .detach() on each of your forward outputs that is not the loss.
You specified that output index {output_loss_index} is the loss, but we found that
the output at index {i} requires gradients.""")
            out_loss = out[output_loss_index]
            num_fw_outs = len(out)
            if not out_loss.requires_grad:
                raise RuntimeError(f"""\
The output at index {output_loss_index} was marked as the loss, but it does not require gradients""")
            if out_loss.numel() != 1:
                raise RuntimeError(f"""\
We require the output marked as the loss (at index {output_loss_index}) to be a scalar, but it has shape {out_loss.shape}""")
            return out
        ctx = nullcontext
    else:
        # Run under no_grad, so our tracing machinery only traces an inference graph.
        ctx = torch.no_grad
        fn_to_trace = functional_call

    full_args = []
    # First, the params
    # NB: It is REQUIRED that parameters come first, Inductor infers "fixed"
    # parameters by looking at the difference in parameter count outside
    # and inside AOTAutograd, and assumes the prefix of arguments are fixed
    # arguments
    full_args.extend(params_and_buffers_flat)
    # Next, the input args
    full_args.extend(args)

    with ctx():
        fx_g, metadata, in_spec, out_spec = _aot_export_function(
            fn_to_trace,
            full_args,
            decompositions=decompositions,
            num_params_buffers=params_len,
            no_tangents=True,
        )
    if trace_joint:
        def flattened_joint(*args):
            # The idea here is that the joint graph that AOTAutograd creates has some strict properties:
            # (1) It accepts two arguments (primals, tangents), and pytree_flattens them
            # (2) It returns a tuple of (fw_outs, gradients)
            # This is a very useful convention for anyone who wants to partition the joint graph
            # into a separate forward and backward graph.
            # However,
            # (1) for people exporting a single joint graph, it would be preferable not to have
            #     any pytrees in the graph.
            # (2) We are guaranteed in the aot_export_module case that the forward outputs a loss,
            #     and there are therefore no tangents that are needed to run the joint graph.
            # (3) AOTAutograd creates a grad_input for every input in the forward,
            #     including None's for inputs that are not grad-requiring tensors.
            #     we don't want these in our export graph.
            #     and there are therefore no tangents that are needed to run the joint graph.
            # This function "fixes" both of the above by removing any tangent inputs,
            # and removing pytrees from the original FX graph.
            fake_tangents = [None for _ in range(metadata.num_outputs + metadata.num_mutated_inp_runtime_indices)]
            fw_outs, gradients = fx_g(args, fake_tangents)
            assert len(gradients) == len(args)
            output_gradients = []
            for i, (a, grad) in enumerate(zip(args, gradients)):
                if isinstance(a, torch.Tensor) and a.requires_grad:
                    assert grad is not None, """\
Found a parameter that did not receive a gradient.
"This is most likely a bug, but if this needs to be supported please comment on this Github issue:
https://github.com/pytorch/pytorch/issues/101192
"""
                    output_gradients.append(grad)
                else:
                    assert grad is None
            return *fw_outs, *output_gradients
        fx_g = make_fx(flattened_joint)(*full_args)

    user_args_flat = pytree.arg_tree_leaves(*args)
    return fx_g, create_graph_signature(
        fx_g,
        metadata,
        in_spec,
        out_spec,
        user_args_flat=user_args_flat,
        params_and_buffers_flat=params_and_buffers_flat,
        param_names=list(named_parameters.keys()),
        buffer_names=list(named_buffers.keys()),
        trace_joint=trace_joint,
        num_user_fw_outs=num_fw_outs,
        loss_index=output_loss_index,
    )

def aot_export_joint_simple(
    func: Callable,
    args,
    *,
    trace_joint: bool,
    # It looks like the main consequence of this API is that for dynamic shapes,
    # it will assume that parms/buffers are static.
    # With the new inferred dynamic shapes API, maybe this doesn't matter?
    num_params_buffers: int = 0,
    decompositions: Optional[Dict] = None,
) -> torch.fx.GraphModule:
    """
    A simplified version of export. Used by higher order operators.

    This function makes a high-level "no calling convention changes" guarantee:
    - If no inputs require grad (so we export an inference graph),
      there are *no* calling convention change between the exported graph, and "func".
    - If at least one input requires grad (so we trace out and export a joint fw-bw graph),
      Then if you were partition the graph into a separate forward and backward graph,
      The forward graph will have no calling convention changes compared to "func".

    The above also relies on some strong restrictions around which functions this API accepts:
    (1) `args` cannot contain any pytrees (they must have been pytree_flattened already)
    (2) `func` cannot mutate any inputs
    (3) The outputs of `func` cannot alias any inputs.

    Note: this function is only lightly tested today. It will probably be tested more heavily by higher order ops.
    """
    if trace_joint:
        ctx = nullcontext
    else:
        # Run under no_grad, so our tracing machinery only traces an inference graph.
        ctx = torch.no_grad

    with ctx():
        fx_g, metadata, in_spec, out_spec = _aot_export_function(
            func,
            args,
            decompositions=decompositions,
        )
    # At this point, we can just directly return the (joint or inference graph) that we traced.
    # First though: a bunch of assertions to make sure that our graph doesn't require
    # any calling convention changes compared to the original function.
    # These restrictions are *in addition to* the general restrictions on export.

    # No input mutations
    if len([x for x in metadata.input_info if x.mutates_data or x.mutates_metadata]) != 0:
        raise RuntimeError(f"aot_export_joint_simple does not support input mutations. {str(metadata)}")
    # No output aliasing
    if len([x for x in metadata.output_info if x.output_type != OutputType.non_alias]) != 0:
        raise RuntimeError(f"aot_export_joint_simple does not support outputs that alias inputs. {str(metadata)}")
    # No pytrees
    if type(in_spec) == pytree.LeafSpec:
        raise RuntimeError(f"aot_export_joint_simple requires inputs to be a single list/tuple. in_spec={str(in_spec)}")
    if len([x for x in in_spec.children_specs if type(x) != pytree.LeafSpec]) != 0:
        raise RuntimeError(f"aot_export_joint_simple requires individual inputs not to be pytrees. in_spec={str(in_spec)}")
    if type(out_spec) == pytree.LeafSpec:
        raise RuntimeError(f"aot_export_joint_simple requires outputs to be a single list/tuple. out_spec={str(out_spec)}")
    if len([x for x in out_spec.children_specs if type(x) != pytree.LeafSpec]) != 0:
        raise RuntimeError(f"aot_export_joint_simple requires individual outputs not to be pytrees. out_spec={str(out_spec)}")
    # TODO: we might have to temporarily patch config.functionalize_rng
    # so that it doesn't run when we're exporting a higher order op.

    if config.debug_assert:
        # Smoke test that after partitioning, we can run the forward without any calling convention changes.
        fw_module, bw_module = aot_config.default_partition(
            fx_g, args, num_fwd_outputs=len(fw_metadata.output_infos)
        )
        # Attempt to run the fw_module with the original user inputs
        fake_mode = detect_fake_mode(args)
        if fake_mode is None:
            fake_mode = FakeTensorMode()
        with fake_mode:
            fw_module(*args)
    return fx_g

# Private for now because we aren't providing a contract on what to return
# for joint graphs (we could when there's a clearer use case)
# In the future, we may need to add more export API's that provide their own strong guarantees.
# This is meant as a general helper function for handling various export-y use cases.
def _aot_export_function(
    func: Callable,
    args,
    *,
    num_params_buffers: int = 0,
    decompositions: Optional[Dict] = None,
    # If we're exporting a joint graph and we don't want any tangent inputs in the graph
    # (because we are backpropping through a scalar 1 loss),
    # we need to explicitly specify not to include tangents in the graph.
    # It's not enough just to check that our tangent is a scalar, since we also
    # need to know if it is a 1 (no need to make it a graph input), or something else
    # (requiring it to be a graph input).
    # We don't know this info at trace time though, so we need to make it an explicit config.
    no_tangents: bool = False,
) -> Tuple[torch.fx.GraphModule, ViewAndMutationMeta, pytree.TreeSpec, pytree.TreeSpec]:
    dynamic_shapes = False
    for x in args:
        if isinstance(x, FakeTensor):
            dynamic_shapes = x.fake_mode.shape_env is not None
            break

    flat_fn, out_spec = create_tree_flattened_fn(func, args)
    flat_args, in_spec = pytree.tree_flatten(args)

    # The export use case doesn't care about several bits of AOTConfig
    # (1) compilers (we just export the graph)
    # (2) partitioners (export is only full graph, user can partition themselves)
    aot_config = AOTConfig(
        fw_compiler=None,
        bw_compiler=None,
        inference_compiler=None,
        partition_fn=None,
        decompositions=decompositions,
        num_params_buffers=num_params_buffers,
        aot_id=next(AOT_COUNTER),
        # For now there's no use case involving keeping input mutations in the graph
        # (which we can only do in the inference case anyway).
        # We can add this later if we need to.
        keep_inference_input_mutations=False,
        dynamic_shapes=dynamic_shapes,
        aot_autograd_arg_pos_to_source=None,
        is_export=True,
        no_tangents=no_tangents,
    )

    fx_g, meta = create_aot_dispatcher_function(
        flat_fn,
        flat_args,
        aot_config,
    )
    return fx_g, meta, in_spec, out_spec.spec


compiled_function = aot_function
compiled_module = aot_module<|MERGE_RESOLUTION|>--- conflicted
+++ resolved
@@ -25,17 +25,6 @@
 
 from ._aot_autograd.utils import (  # noqa: F401
     strict_zip,
-<<<<<<< HEAD
-    create_tree_flattened_fn,
-    make_boxed_func,
-    make_boxed_compiler,
-)
-from ._aot_autograd.schemas import ViewAndMutationMeta, OutputType, GraphSignature, AOTConfig
-from ._aot_autograd.functional_utils import from_functional  # noqa: F401
-from ._aot_autograd.subclass_utils import requires_subclass_dispatch
-from ._aot_autograd.collect_metadata_analysis import run_functionalized_fw_and_collect_metadata
-from ._aot_autograd.input_output_analysis import create_graph_signature
-=======
     _get_symint_hints,
     KNOWN_TYPES,
     partial_flatten_asdict,
@@ -105,7 +94,6 @@
     merge_view_inputs,
     create_graph_signature,
 )
->>>>>>> 279d8021
 from ._aot_autograd.traced_function_transforms import (  # noqa: F401
     fn_input_mutations_to_outputs,
     fn_prepped_for_autograd,
@@ -115,14 +103,6 @@
     create_functional_call,
     create_joint,
 )
-<<<<<<< HEAD
-from ._aot_autograd.logging_utils import (  # noqa: F401
-    get_aot_compilation_context,
-    get_aot_graph_name,
-    get_graph_being_compiled,
-    set_model_name,
-    setup_stacktrace_preservation_hooks,
-=======
 from ._aot_autograd.runtime_wrappers import (  # noqa: F401
     create_runtime_wrapper,
     functionalized_rng_runtime_epilogue,
@@ -135,11 +115,11 @@
 from ._aot_autograd.dispatch_and_compile_graph import (  # noqa: F401
     aot_dispatch_base_graph,
     aot_dispatch_autograd_graph,
->>>>>>> 279d8021
 )
-from ._aot_autograd.alias_runtime_wrappers import aot_wrapper_dedupe, aot_wrapper_synthetic_base
-from ._aot_autograd.jit_compile_runtime_wrappers import aot_dispatch_base, aot_dispatch_autograd
-from ._aot_autograd.dispatch_and_compile_graph import aot_dispatch_base_graph, aot_dispatch_autograd_graph
+from ._aot_autograd.jit_compile_runtime_wrappers import (  # noqa: F401
+    aot_dispatch_base,
+    aot_dispatch_autograd,
+)
 
 zip = strict_zip
 
