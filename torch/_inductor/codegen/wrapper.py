import collections
import contextlib
import dataclasses
import functools
import inspect
import operator
import os
import re
import sys
from itertools import chain, count
from typing import (
    Any,
    Callable,
    Dict,
    Iterator,
    List,
    Optional,
    Set,
    Tuple,
    TYPE_CHECKING,
    Union,
)

import sympy
from sympy import Expr

import torch
import torch._ops
from torch._dynamo.utils import counters, dynamo_timed
from torch._inductor.codecache import get_cpp_wrapper_cubin_path_name

from torch._inductor.codegen.multi_kernel import MultiKernelState
from torch.fx.experimental.symbolic_shapes import SymTypes
from torch.fx.node import _get_qualified_name
from torch.utils._sympy.singleton_int import SingletonInt

from .. import codecache, config, ir
from ..codecache import CudaKernelParamCache
from ..ir import ReinterpretView
from ..triton_heuristics import grid as default_grid
from ..utils import (
    cache_on_self,
    get_benchmark_name,
    LineContext,
    sympy_product,
    sympy_str,
)
from ..virtualized import V
from .common import CodeGen, DeferredLine, IndentedBuffer, PythonPrinter
from .triton_utils import config_of, signature_to_meta

if TYPE_CHECKING:
    import triton


pexpr = PythonPrinter().doprint


ReuseKey = Tuple[torch.device, torch.dtype, str]


def buffer_reuse_key(node: ir.Buffer) -> ReuseKey:
    return (
        node.get_device(),
        node.get_dtype(),
        # NB: this is symbolic so that we don't try to reuse a buffer
        # for s0 for s1, just because they happen to share the same
        # size hint
        sympy_str(V.graph.sizevars.simplify(node.layout.storage_size())),
    )


def is_int(s: str) -> bool:
    # Cpp code gen adds L at the end of ints
    # Lets remove it for checking whether we have an int or not
    if s and s[-1] == "L":
        s = s[:-1]
    try:
        int(s)
    except ValueError:
        return False
    except TypeError:
        return False
    return True


def is_float(s: str) -> bool:
    try:
        float(s)
    except ValueError:
        return False
    return True


def convert_arg_type(arg: torch.Argument) -> str:
    from .cpp import CONTAINER_PYTHON_TO_CPP, PYTHON_TO_CPP

    # use x.real_type instead of x.type so that we get ScalarType instead of int
    python_type = repr(arg.real_type)  # type: ignore[attr-defined]

    if python_type == "Tensor":
        # Conversions rules follow https://github.com/pytorch/pytorch/tree/main/aten/src/ATen/native#func
        if arg.alias_info is not None and arg.alias_info.is_write:
            return f"at::{python_type}&"
        else:
            return f"at::{python_type} const&"

    if python_type in PYTHON_TO_CPP:
        cpp_type = PYTHON_TO_CPP[python_type]
        return cpp_type

    # Convert args of container types e.g. Optional[*]
    for py_container, cpp_container in CONTAINER_PYTHON_TO_CPP.items():
        container_match = re.findall(py_container + r"\[([a-zA-Z_]+)]", python_type)
        if len(container_match) == 1:
            contained_type = container_match[0]
            assert (
                contained_type in PYTHON_TO_CPP
            ), f"unsupported {py_container} type in convert_arg_type: {contained_type}"
            cpp_contained_type = PYTHON_TO_CPP[contained_type]
            return f"{cpp_container}<{cpp_contained_type}>"

    raise AssertionError(f"unsupport python_type: {python_type}")


def convert_return_type(ret: torch.Argument) -> str:
    # use x.real_type instead of x.type so that we get ScalarType instead of int
    python_type = repr(ret.real_type)  # type: ignore[attr-defined]
    python_to_cpp = {
        "Tensor": "at::Tensor",
        "List[Tensor]": "std::vector<at::Tensor>",
    }

    cpp_type = python_to_cpp.get(python_type, None)
    assert cpp_type is not None, f"NYI return type: {python_type}"
    # An output aliasing an input is returned by reference only when it's a
    # Tensor, not when it's a Tensor[]. For example, aten.split.Tensor's output
    # aliases the input tensor, but the op returns a vector by value.
    if python_type == "Tensor" and ret.alias_info is not None:
        cpp_type += "&"
    return cpp_type


def get_cpp_op_schema(kernel: torch._ops.OpOverload) -> str:
    args = kernel._schema.arguments
    returns = kernel._schema.returns

    num_returns = len(returns)
    assert num_returns > 0, "must have at least one return value"

    if num_returns == 1:
        cpp_return_value = convert_return_type(returns[0])
    elif num_returns > 1:
        tuple_returns = ", ".join([convert_return_type(r) for r in returns])
        cpp_return_value = f"std::tuple<{tuple_returns}>"

    cpp_arg_type = [f"{convert_arg_type(arg)} {arg.name}" for arg in args]
    return f"{cpp_return_value}({', '.join(cpp_arg_type)})"  # type: ignore[possibly-undefined]


# TODO: Move to a well known place
TritonMetaParams = Dict[str, int]
TritonGrid = Union[
    Tuple[Union[int, sympy.Expr], ...], Callable[[TritonMetaParams], Tuple[int, ...]]
]


def user_defined_kernel_grid_fn_code(
    name: str,
    configs: List["triton.Config"],
    grids: List[TritonGrid],
    wrapper: Optional["WrapperCodeGen"] = None,
) -> Tuple[str, str]:
    output = IndentedBuffer()

    def _convert_to_sympy_expr(item: Union[int, sympy.Expr]) -> sympy.Expr:
        return item if isinstance(item, sympy.Expr) else sympy.Integer(item)

    def determine_grid(grid: TritonGrid):
        if wrapper is None or callable(grid):
            # return as-is when used in eager mode or when grid is callable
            return grid
        # Grid contains ints/Expr, so utilize wrapper's expr printer for codegen
        sympy_grid = tuple(_convert_to_sympy_expr(g) for g in grid)
        return wrapper.codegen_shape_tuple(sympy_grid)

    fn_name = f"grid_wrapper_for_{name}"
    output.writeline(f"def {fn_name}(meta):")
    with output.indent():
        if len(grids) == 1:
            grid = determine_grid(grids[0])
            output.writeline(f"return {grid}")
        else:
            assert len(grids) > 1
            assert len(grids) == len(configs)
            seen = set()
            for grid, c in zip(grids, configs):
                guards = [f"meta['{name}'] == {val}" for name, val in c.kwargs.items()]
                guards = " and ".join(guards)
                grid = determine_grid(grid)
                statement = f"if {guards}: return {grid}"
                if statement in seen:
                    continue
                seen.add(statement)
                output.writeline(statement)

    return fn_name, output.getvalue()


@dataclasses.dataclass
class SymbolicCallArg:
    inner: str
    # the original symbolic expression represented by inner
    inner_expr: sympy.Expr

    def __str__(self):
        return str(self.inner)


# Default thread stack sizes vary by platform:
# - Linux: 8 MB
# - macOS: 512 KB
# - Windows: 1 MB
# Just pick something comfortably smaller than the smallest for now.
MAX_STACK_ALLOCATION_SIZE = 1024 * 100


class MemoryPlanningState:
    def __init__(self):
        super().__init__()
        self.reuse_pool: Dict[
            ReuseKey, List[FreeIfNotReusedLine]
        ] = collections.defaultdict(list)
        self.total_allocated_buffer_size: int = 0

    def __contains__(self, key: ReuseKey) -> bool:
        return bool(self.reuse_pool.get(key, None))

    def pop(self, key: ReuseKey) -> "FreeIfNotReusedLine":
        item = self.reuse_pool[key].pop()
        assert not item.is_reused
        return item

    def push(self, key: ReuseKey, item: "FreeIfNotReusedLine") -> None:
        assert not item.is_reused
        self.reuse_pool[key].append(item)


@dataclasses.dataclass
class EnterDeviceContextManagerLine:
    device_idx: int
    last_seen_device_guard_index: Optional[int]

    def codegen(
        self, code: IndentedBuffer, device_cm_stack: contextlib.ExitStack
    ) -> None:
        if V.graph.cpp_wrapper:
            code.writeline("\n")
            if V.graph.aot_mode:
                # In AOT mode, we have a stream provided as a param. A stream is
                # associated with a device, so we never expect the device to change.
                # CUDAStreamGuard sets the stream and the device.
                if self.last_seen_device_guard_index is None:
                    if config.abi_compatible:
                        code.writeline(
                            "AOTICudaStreamGuard stream_guard(stream, this->device_idx_);"
                        )
                    else:
                        code.writeline(
                            "at::cuda::CUDAStreamGuard stream_guard("
                            + "at::cuda::getStreamFromExternal(stream, this->device_idx_));"
                        )
                else:
                    assert (
                        self.last_seen_device_guard_index == self.device_idx
                    ), "AOTInductor only supports running on one CUDA device"
            else:
                if self.last_seen_device_guard_index is None:
                    code.writeline(
                        f"at::cuda::CUDAGuard device_guard({self.device_idx});"
                    )
                else:
                    code.writeline(f"device_guard.set_index({self.device_idx});")
        else:
            # Note _DeviceGuard has less overhead than device, but only accepts
            # integers
            code.writeline(f"with {V.graph.device_ops.device_guard(self.device_idx)}:")
            device_cm_stack.enter_context(code.indent())
            code.writeline(V.graph.device_ops.set_device(self.device_idx))


class ExitDeviceContextManagerLine:
    def codegen(
        self, code: IndentedBuffer, device_cm_stack: contextlib.ExitStack
    ) -> None:
        if not V.graph.cpp_wrapper:
            device_cm_stack.close()


@dataclasses.dataclass
class MemoryPlanningLine:
    wrapper: "WrapperCodeGen"

    def plan(self, state: MemoryPlanningState) -> "MemoryPlanningLine":
        """First pass to find reuse"""
        return self

    def codegen(self, code: IndentedBuffer) -> None:
        """Second pass to output code"""
        pass

    def __str__(self) -> str:
        """
        Emits a string representation that fits on one line.
        """
        args: List[str] = []
        for field in dataclasses.fields(self):
            if field.name == "wrapper":
                continue
            val = getattr(self, field.name)
            args.append(
                f"{field.name}={val.get_name() if field.type is ir.Buffer else val}"
            )
        return f"{type(self).__name__}({', '.join(args)})"


@dataclasses.dataclass
class AllocateLine(MemoryPlanningLine):
    node: ir.Buffer

    def plan(self, state: MemoryPlanningState) -> MemoryPlanningLine:
        if self.node.get_name() in V.graph.removed_buffers:
            return NullLine(self.wrapper)

        # try to reuse a recently freed buffer
        key = buffer_reuse_key(self.node)
        if config.allow_buffer_reuse and key in state:
            free_line = state.pop(key)
            free_line.is_reused = True
            return ReuseLine(self.wrapper, free_line.node, self.node)

        if self.node.get_device().type == "cpu":
            static_shape = self.wrapper.static_shape_for_buffer_or_none(self.node)
            if static_shape is not None:
                state.total_allocated_buffer_size += int(
                    functools.reduce(operator.mul, static_shape, 1)
                )

        return self

    def codegen(self, code: IndentedBuffer) -> None:
        assert self.node.get_name() not in V.graph.removed_buffers
        line = self.wrapper.make_buffer_allocation(self.node)
        code.writeline(line)


@dataclasses.dataclass
class FreeIfNotReusedLine(MemoryPlanningLine):
    node: ir.Buffer
    is_reused: bool = False

    def plan(self, state: MemoryPlanningState) -> MemoryPlanningLine:
        if isinstance(self.node.layout, (ir.AliasedLayout, ir.MultiOutputLayout)):
            return self
        assert not self.is_reused
        if self.node.get_name() in V.graph.removed_buffers:
            return NullLine(self.wrapper)
        if config.allow_buffer_reuse:
            state.push(buffer_reuse_key(self.node), self)
        return self

    def codegen(self, code: IndentedBuffer) -> None:
        assert self.node.get_name() not in V.graph.removed_buffers
        if not self.is_reused:
            code.writeline(self.wrapper.make_buffer_free(self.node))


@dataclasses.dataclass
class ReuseLine(MemoryPlanningLine):
    node: ir.Buffer
    reused_as: ir.Buffer
    delete_old: bool = True

    def plan(self, state: MemoryPlanningState) -> MemoryPlanningLine:
        if self.node.get_name() in V.graph.removed_buffers:
            assert self.reused_as.get_name() in V.graph.removed_buffers
            return NullLine(self.wrapper)
        assert self.reused_as.get_name() not in V.graph.removed_buffers
        return self

    def codegen(self, code: IndentedBuffer) -> None:
        assert self.node.get_name() not in V.graph.removed_buffers
        assert self.reused_as.get_name() not in V.graph.removed_buffers
        code.writeline(
            self.wrapper.make_buffer_reuse(self.node, self.reused_as, self.delete_old)
        )


class NullLine(MemoryPlanningLine):
    pass


BufferName = str


class WrapperCodeGen(CodeGen):
    """
    Generate outer wrapper in Python that calls the kernels.
    """

    def __init__(self):
        super().__init__()
        self._names_iter: Iterator[int] = count()
        self.header = IndentedBuffer()
        self.prefix = IndentedBuffer()
        self.suffix = IndentedBuffer()
        self.wrapper_call = IndentedBuffer()
        # If the generated source code is exactly the same, reuse the
        # pre-existing kernel for it
        self.src_to_kernel: Dict[str, str] = {}
        self.kernel_numel_expr: Set[str] = set()
        self.lines: List[Union[MemoryPlanningLine, LineContext]] = []
        self.declare = ""
        self.declare_maybe_reference = ""
        self.ending = ""
        self.open_bracket = "["
        self.closed_bracket = "]"
        self.comment = "#"
        self.namespace = ""
        self.none_str = "None"
        self.size = "size()"
        self.stride = "stride()"
        self.last_seen_device_guard_index: Optional[int] = None
        self.supports_intermediate_hooks = True
        self.expr_printer = pexpr
        self.user_defined_kernel_cache: Dict[Tuple[Any, ...], str] = {}
        self.unbacked_symbol_decls: Set[str] = set()  # str of sympy.Symbol
        self.allow_stack_allocation: Optional[bool] = None
        self.stack_allocated_buffers: Dict[BufferName, ir.Buffer] = {}
        self.computed_sizes: Set[sympy.Symbol] = set()

        self.write_header()
        self.write_prefix()

        if not V.graph.aot_mode:
            for name, hashed in V.graph.constant_reprs.items():
                # include a hash so our code cache puts different constants into different files
                self.write_constant(name, hashed)

        self.allocated: Set[BufferName] = set()
        self.freed: Set[BufferName] = set()

        # maps from reusing buffer to reused buffer
        self.reuses: Dict[BufferName, BufferName] = dict()

        self.write_get_raw_stream = functools.lru_cache(None)(  # type: ignore[assignment]
            self.write_get_raw_stream
        )

        @functools.lru_cache(None)
        def add_import_once(line: str) -> None:
            self.header.writeline(line)

        self.add_import_once = add_import_once
        self._metas: Dict[str, str] = {}
        self.multi_kernel_state = MultiKernelState()

    def write_constant(self, name: str, hashed: str) -> None:
        self.header.writeline(f"{name} = None  # {hashed}")

    def write_header(self) -> None:
        self.header.splice(
            f"""
                from ctypes import c_void_p, c_long
                import torch
                import math
                import random
                import os
                import tempfile
                from math import inf, nan
                from torch._inductor.hooks import run_intermediate_hooks
                from torch._inductor.utils import maybe_profile
                from torch._inductor.codegen.memory_planning import _align as align

                from torch import device, empty_strided
                from {codecache.__name__} import AsyncCompile
                from torch._inductor.select_algorithm import extern_kernels
                from torch._inductor.codegen.multi_kernel import MultiKernelCall

                aten = torch.ops.aten
                inductor_ops = torch.ops.inductor
                assert_size_stride = torch._C._dynamo.guards.assert_size_stride
                empty_strided_cpu = torch._C._dynamo.guards._empty_strided_cpu
                empty_strided_cuda = torch._C._dynamo.guards._empty_strided_cuda
                alloc_from_pool = torch.ops.inductor._alloc_from_pool
                reinterpret_tensor = torch.ops.inductor._reinterpret_tensor
                async_compile = AsyncCompile()

            """
        )

    @cache_on_self
    def write_triton_header_once(self) -> None:
        self.header.splice(
            """
            import triton
            import triton.language as tl
            from torch._inductor.triton_heuristics import grid, split_scan_grid, start_graph, end_graph
            {}
            """.format(
                V.graph.device_ops.import_get_raw_stream_as("get_raw_stream")
            )
        )

    def add_meta_once(self, meta: TritonMetaParams) -> str:
        meta = repr(meta)
        if meta not in self._metas:
            var = f"meta{len(self._metas)}"
            self._metas[meta] = var
            self.header.writeline(f"{var} = {meta}")
        return self._metas[meta]

    @cache_on_self
    def get_output_refs(self) -> List[str]:
        return [x.codegen_reference(self.wrapper_call) for x in V.graph.graph_outputs]

    def mark_output_type(self) -> None:
        return

    def codegen_input_size_asserts(self) -> None:
        for name, buf in V.graph.graph_inputs.items():
            if isinstance(buf, sympy.Expr):
                continue

            # comparing strides for 0 size tensor is tricky. Ignore them for now.
            if sympy_product(buf.get_size()) == 0:
                continue
            size = self.codegen_shape_tuple(buf.get_size())
            stride = self.codegen_shape_tuple(buf.get_stride())
            self.prefix.writeline(f"assert_size_stride({name}, {size}, {stride})")

    def codegen_input_nan_asserts(self) -> None:
        self.prefix.writeline("# make sure graph inputs are not nan/inf")
        for name, buf in V.graph.graph_inputs.items():
            if isinstance(buf, sympy.Expr):
                continue

            line = f"assert not {name}.isnan().any().item()"
            self.prefix.writeline(line)
            line = f"assert not {name}.isinf().any().item()"
            self.prefix.writeline(line)

    def write_prefix(self) -> None:
        self.prefix.splice(
            """

            async_compile.wait(globals())
            del async_compile

            def call(args):
            """
        )
        with self.prefix.indent():
            if config.triton.debug_sync_graph:
                self.prefix.writeline(V.graph.device_ops.synchronize())
            inp_len = len(V.graph.graph_inputs.keys())
            if inp_len != 0:
                lhs = f"{', '.join(V.graph.graph_inputs.keys())}{'' if inp_len != 1 else ','}"
                self.prefix.writeline(f"{lhs} = args")
                self.prefix.writeline("args.clear()")

            self.codegen_inputs(self.prefix, V.graph.graph_inputs)
            if config.size_asserts:
                self.codegen_input_size_asserts()
            if config.nan_asserts:
                self.codegen_input_nan_asserts()

    def write_get_raw_stream(self, device_idx: int) -> str:
        self.write_triton_header_once()
        name = f"stream{device_idx}"
        self.writeline(f"{name} = get_raw_stream({device_idx})")
        return name

    def next_kernel_suffix(self) -> str:
        return f"{next(self._names_iter)}"

    def codegen_device_guard_enter(self, device_idx: int) -> None:
        self.writeline(
            EnterDeviceContextManagerLine(device_idx, self.last_seen_device_guard_index)
        )
        self.last_seen_device_guard_index = device_idx

    def codegen_device_guard_exit(self) -> None:
        self.writeline(ExitDeviceContextManagerLine())

    def generate_return(self, output_refs: List[str]) -> None:
        if output_refs:
            self.wrapper_call.writeline("return (" + ", ".join(output_refs) + ", )")
        else:
            self.wrapper_call.writeline("return ()")

    def generate_before_suffix(self, result: IndentedBuffer) -> None:
        return

    def generate_end(self, result: IndentedBuffer) -> None:
        return

    def generate_fallback_kernel(self, fallback_kernel, args):
        self.generate_extern_kernel_alloc(fallback_kernel, args)

    def generate_extern_kernel_alloc(self, extern_kernel, args):
        output_name = extern_kernel.get_name()
        origin_node = extern_kernel.get_origin_node()
        kernel_name = extern_kernel.get_kernel_name()
        ending = self.ending
        if config.memory_planning and "view_as_complex" in kernel_name:
            # view operation fallbacks cause issues since inductor
            # doesn't know the memory is still needed and might reuse it.
            ending = f".clone(){ending}"
        self.writeline(
            f"{self.declare}{output_name} = {kernel_name}({', '.join(args)}){ending}"
        )
        if (
            self.supports_intermediate_hooks
            and config.generate_intermediate_hooks
            and origin_node is not None
        ):
            counters["inductor"]["intermediate_hooks"] += 1
            self.writeline(
                f"run_intermediate_hooks({origin_node.name!r}, {output_name})"
            )

    def generate_extern_kernel_out(self, output_view, codegen_reference, args, kernel):
        if output_view:
            args.append(f"out={output_view.codegen_reference()}")
        else:
            args.append(f"out={codegen_reference}")
        self.writeline(f"{kernel}({', '.join(args)})")

    def generate_user_defined_triton_kernel(self, kernel_name, grid, configs, args):
        grid, code = user_defined_kernel_grid_fn_code(
            kernel_name, configs, grid, wrapper=self
        )
        # Must happen after free symbols are already codegened
        with self.prefix.indent():
            self.prefix.splice(code)

        stream_name = self.write_get_raw_stream(V.graph.scheduler.current_device.index)
        self.writeline(
            f"{kernel_name}.run({', '.join(args)}, grid={grid}, stream={stream_name})"
        )

    def generate_scatter_fallback(
        self, output, inputs, kernel, python_kernel_name, src_is_tensor, reduce, kwargs
    ):
        line = f"{kernel}({','.join(map(str, inputs))}"
        if kernel == "aten.scatter_":
            if reduce:
                line += f", reduce={repr(reduce)}"
        else:
            line += ", ".join([""] + kwargs)
        line += f"){self.ending}"
        self.writeline(line)

    def generate_index_put_fallback(self, kernel, x, indices, values, accumulate):
        indices_str = f"{self.open_bracket}{', '.join(indices)}{self.closed_bracket}"
        args = [x, indices_str, values, accumulate]
        self.writeline(self.wrap_kernel_call(kernel, args))

    def generate_extern_kernel_alloc_and_find_schema_if_needed(
        self,
        name,
        kernel,
        codegen_args,
        cpp_op_schema,
        cpp_kernel_key,
        cpp_kernel_overload_name="",
        op_overload=None,
        raw_args=None,
        outputs=None,
    ):
        self.writeline(f"{name} = {kernel}({', '.join(codegen_args)})")

    def generate_inf_and_nan_checker(self, node):
        # TODO: Add check for python too.
        pass

    @dynamo_timed
    def generate(self, is_inference):
        if config.profile_bandwidth:
            self.write_triton_header_once()
        result = IndentedBuffer()
        result.splice(self.header)

        with contextlib.ExitStack() as stack:
            stack.enter_context(self.wrapper_call.indent())
            if config.profiler_mark_wrapper_call:
                self.generate_profiler_mark_wrapper_call(stack)
            if config.profile_bandwidth:
                self.generate_start_graph()

            # We disable planning during training because it presently increases peak memory consumption.
            if is_inference and config.memory_planning:
                self.memory_plan()
                # TODO: integrate memory planning & stack allocation?
                self.allow_stack_allocation = False
            else:
                self.memory_plan_reuse()

            device_cm_stack = contextlib.ExitStack()
            for line in self.lines:
                if isinstance(line, MemoryPlanningLine):
                    line.codegen(self.wrapper_call)
                elif isinstance(
                    line,
                    (
                        EnterDeviceContextManagerLine,
                        ExitDeviceContextManagerLine,
                    ),
                ):
                    line.codegen(self.wrapper_call, device_cm_stack)
                else:
                    self.wrapper_call.writeline(line)

            output_refs = self.get_output_refs()
            self.mark_output_type()
            if config.triton.debug_sync_graph:
                self.wrapper_call.writeline(V.graph.device_ops.synchronize())

            if config.profile_bandwidth:
                self.generate_end_graph()

            self.generate_return(output_refs)

        self.finalize_prefix()
        result.splice(self.prefix)

        with result.indent():
            result.splice(self.wrapper_call)

        self.generate_before_suffix(result)
        result.splice(self.suffix)

        self.generate_end(result)

        self.add_benchmark_harness(result)

        return result.getvaluewithlinemap()

    def memory_plan(self):
        from .memory_planning import MemoryPlanner

        self.lines = MemoryPlanner(self).plan(self.lines)

    def memory_plan_reuse(self):
        out_names = V.graph.get_output_names()

        while (
            self.lines
            and isinstance(self.lines[-1], MemoryPlanningLine)
            # TODO: this seems legit, NullLine has no node
            and self.lines[-1].node.name not in out_names  # type: ignore[attr-defined]
        ):
            # these lines will be pointless
            self.lines.pop()

        # codegen allocations in two passes
        planning_state = MemoryPlanningState()
        for i in range(len(self.lines)):
            line = self.lines[i]
            if isinstance(line, MemoryPlanningLine):
                self.lines[i] = line.plan(planning_state)

        self.allow_stack_allocation = (
            self.allow_stack_allocation is not False
            and config.allow_stack_allocation
            and planning_state.total_allocated_buffer_size <= MAX_STACK_ALLOCATION_SIZE
        )

    def codegen_input_size_var_decl(self, code: IndentedBuffer, name):
        code.writeline(f"{self.declare}{name}_size = {name}.{self.size}{self.ending}")

    def codegen_input_stride_var_decl(self, code: IndentedBuffer, name):
        code.writeline(
            f"{self.declare}{name}_stride = {name}.{self.stride}{self.ending}"
        )

    def codegen_inputs(
        self, code: IndentedBuffer, graph_inputs: Dict[str, ir.TensorBox]
    ):
        """Assign all symbolic shapes to locals"""

        @functools.lru_cache(None)
        def sizeof(name):
            self.codegen_input_size_var_decl(code, name)
            return f"{name}_size"

        @functools.lru_cache(None)
        def strideof(name):
            self.codegen_input_stride_var_decl(code, name)
            return f"{name}_stride"

        # Assign all symbolic shapes needed to local variables
        needed = V.graph.sizevars.free_symbols()

        def is_expr(x):
            return isinstance(x[1], sympy.Expr)

        graph_inputs_expr = list(filter(is_expr, graph_inputs.items()))
        graph_inputs_tensors = list(
            filter(lambda x: not is_expr(x), graph_inputs.items())
        )

        for name, shape in graph_inputs_expr:
            shape = V.graph.sizevars.simplify(shape)  # type: ignore[arg-type]
            if shape in needed:
                needed.remove(shape)  # type: ignore[arg-type]
                code.writeline(f"{self.declare}{shape} = {name}{self.ending}")

        for name, value in graph_inputs_tensors:
            shapes = value.get_size()
            for dim, shape in enumerate(shapes):
                shape = V.graph.sizevars.simplify(shape)  # type: ignore[arg-type]
                if shape in needed:
                    needed.remove(shape)  # type: ignore[arg-type]
                    code.writeline(
                        f"{self.declare}{shape} = {sizeof(name)}[{dim}]{self.ending}"
                    )

        for name, value in graph_inputs_tensors:
            shapes = value.get_stride()
            for dim, shape in enumerate(shapes):
                shape = V.graph.sizevars.simplify(shape)  # type: ignore[arg-type]
                if shape in needed:
                    needed.remove(shape)  # type: ignore[arg-type]
                    code.writeline(
                        f"{self.declare}{shape} = {strideof(name)}[{dim}]{self.ending}"
                    )

    def ensure_size_computed(self, sym: sympy.Symbol):
        if isinstance(sym, sympy.Symbol) and sym.name.startswith("ps"):
            if sym in self.computed_sizes:
                return
            self.computed_sizes.add(sym)
            expr = V.graph.sizevars.inv_precomputed_replacements[sym]
            self.writeline(
                f"{self.declare}{sym} = {self.expr_printer(expr)}{self.ending}"
            )

    def finalize_prefix(self):
        pass

    def codegen_python_sizevar(self, x: Expr) -> str:
        return pexpr(V.graph.sizevars.simplify(x))

    def codegen_sizevar(self, x: Expr) -> str:
        return self.codegen_python_sizevar(x)

    def codegen_tuple_access(self, basename: str, name: str, index: str) -> str:
        return f"{basename}[{index}]"

    def codegen_python_shape_tuple(self, shape: Tuple[Expr, ...]) -> str:
        parts = list(map(self.codegen_python_sizevar, shape))
        if len(parts) == 0:
            return "()"
        if len(parts) == 1:
            return f"({parts[0]}, )"
        return f"({', '.join(parts)})"

    def codegen_shape_tuple(self, shape: Tuple[Expr, ...]) -> str:
        return self.codegen_python_shape_tuple(shape)

    def codegen_alloc_from_pool(self, name, offset, dtype, shape, stride) -> str:
        return "alloc_from_pool({})".format(
            ", ".join(
                [
                    name,
                    pexpr(offset),  # bytes not numel
                    str(dtype),
                    self.codegen_shape_tuple(shape),
                    self.codegen_shape_tuple(stride),
                ]
            )
        )

    def codegen_reinterpret_view(self, data, size, stride, offset, writer) -> str:
        size = self.codegen_shape_tuple(size)
        stride = self.codegen_shape_tuple(stride)
        offset = self.codegen_sizevar(offset)
        return f"reinterpret_tensor({data.get_name()}, {size}, {stride}, {offset})"

    def codegen_device_copy(self, src, dst):
        self.writeline(f"{dst}.copy_({src})")

    def codegen_multi_output(self, name, value):
        self.writeline(f"{self.declare}{name} = {value}{self.ending}")

    def codegen_dynamic_scalar(self, node):
        (data,) = (t.codegen_reference() for t in node.inputs)
        if node.is_bool:
            self.writeline(f"{node.sym} = 1 if {data}.item() else 0")
        else:
            self.writeline(f"{node.sym} = {data}.item()")
        # No one should ever use this buffer, but for uniformity
        # define the variable and assign it None
        self.writeline(f"{node.get_name()} = None")

    def benchmark_compiled_module(self, output):
        def add_fake_input(name, shape, stride, device, dtype):
            output.writeline(
                f"{name} = rand_strided("
                f"{self.codegen_python_shape_tuple(shape)}, "
                f"{self.codegen_python_shape_tuple(stride)}, "
                f"device='{device}', dtype={dtype})"
            )

        def add_expr_input(name, val):
            output.writeline(f"{name} = {val}")

        output.writelines(
            ["", "", "def benchmark_compiled_module(times=10, repeat=10):"]
        )
        with output.indent():
            output.splice(
                """
                from torch._dynamo.testing import rand_strided
                from torch._inductor.utils import print_performance
                """,
                strip=True,
            )

            for name, value in V.graph.constants.items():
                # all the constants are global variables, that's why we need
                # these 'global var_name' lines
                output.writeline(f"global {name}")
                add_fake_input(
                    name, value.size(), value.stride(), value.device, value.dtype
                )

            for name, value in V.graph.graph_inputs.items():
                if isinstance(value, sympy.Symbol) and isinstance(
                    V.graph.sizevars.var_to_val.get(value, None), SingletonInt
                ):
                    # Inductor should only work with dense -> dense graph, and
                    # SingletonInts belong to metadata that should only live on
                    # the subclass.
                    continue
                if isinstance(value, sympy.Expr):  # Don't need to add symbolic
                    add_expr_input(name, V.graph.sizevars.size_hint(value))
                else:
                    shape = [V.graph.sizevars.size_hint(x) for x in value.get_size()]
                    stride = [V.graph.sizevars.size_hint(x) for x in value.get_stride()]
                    add_fake_input(
                        name, shape, stride, value.get_device(), value.get_dtype()
                    )

            call_str = f"call([{', '.join(V.graph.graph_inputs.keys())}])"
            output.writeline(f"fn = lambda: {call_str}")
            output.writeline("return print_performance(fn, times=times, repeat=repeat)")

    def add_benchmark_harness(self, output):
        """
        Append a benchmark harness to generated code for debugging
        """
        if not config.benchmark_harness:
            return

        self.benchmark_compiled_module(output)

        output.writelines(["", "", 'if __name__ == "__main__":'])
        with output.indent():
            output.writelines(
                [
                    "from torch._inductor.wrapper_benchmark import compiled_module_main",
                    f"compiled_module_main('{get_benchmark_name()}', benchmark_compiled_module)",
                ]
            )

    def define_kernel(
        self, name: str, kernel: str, metadata: Optional[str] = None, cuda=True
    ):
        metadata_comment = f"{metadata}\n" if metadata else ""
        self.header.splice(f"\n\n{metadata_comment}{name} = {kernel}")

    def define_user_defined_triton_kernel(self, kernel, configs, kwargs):
        original_name = kernel.__name__

        # Distinguish between different functions using function id
        cache_key = [id(kernel.fn)]
        for arg in kwargs.values():
            if isinstance(arg, (ir.Buffer, ir.ReinterpretView)):
                cache_key.append(arg.get_dtype())
            elif len(configs) > 0:
                # We need to key on non tensor arg only in autotune mode
                cache_key.append(arg)
        cache_key = tuple(cache_key)

        if cache_key in self.user_defined_kernel_cache:
            return self.user_defined_kernel_cache[cache_key]

        name = f"{original_name}_{len(self.user_defined_kernel_cache)}"
        # Add to the cache for the next use
        self.user_defined_kernel_cache[cache_key] = name

        compile_wrapper = IndentedBuffer()
        compile_wrapper.writeline(f"async_compile.triton({original_name!r}, '''")

        compile_wrapper.splice(
            """
            import triton
            import triton.language as tl
            from torch._inductor.utils import instance_descriptor
            from torch._inductor.triton_heuristics import user_autotune
            """,
            strip=True,
        )
        from .triton import TritonKernel

        if TritonKernel.gen_attr_descriptor_import():
            compile_wrapper.splice(TritonKernel.gen_attr_descriptor_import())
        compile_wrapper.newline()

        from .common import KernelArgType, SizeArg, TensorArg

        signature: List[KernelArgType] = []
        constants = {}
        for key, arg in kwargs.items():
            idx = kernel.arg_names.index(key)
            if idx in kernel.constexprs:
                constants[key] = arg
            elif isinstance(arg, ir.Buffer):
                signature.append(
                    TensorArg(
                        name=key,
                        buffer=arg.codegen_reference(),
                        dtype=arg.get_dtype(),
                        offset=0,
                    )
                )
            elif isinstance(arg, ir.ReinterpretView):
                # for ReinterpretView we use the underlying
                # buffer name and note the (possibly non-zero)
                # offset relative to the underlying buffer
                signature.append(
                    TensorArg(
<<<<<<< HEAD
                        name=key,
                        buffer=arg.data.get_name(),
                        dtype=arg.get_dtype(),
                        offset=arg.layout.offset,
=======
                        key,
                        arg.get_name(),
                        arg.get_dtype(),
                        # For ReinterpretView, we do not want to check alignment
                        not isinstance(arg, ReinterpretView),
>>>>>>> 9405e826
                    )
                )
            else:
                signature.append(SizeArg(key, arg))
        index_dtype = "tl.int32"
        inductor_meta = {
            "kernel_name": name,
        }
        triton_meta = {
            "signature": signature_to_meta(signature, size_dtype=index_dtype),
            "device": V.graph.scheduler.current_device.index,
            "device_type": V.graph.scheduler.current_device.type,
            "constants": constants,
            "configs": [config_of(signature)],
        }
        configs = [
            {
                "kwargs": config.kwargs,
                "num_warps": config.num_warps,
                "num_stages": config.num_stages,
            }
            for config in configs
        ]
        compile_wrapper.splice(
            f"""
            @user_autotune(
                configs={configs!r},
                inductor_meta={inductor_meta!r},
                triton_meta={triton_meta!r},
                filename=__file__,
                custom_kernel=True,
            )
            @triton.jit
            """
        )
        compile_wrapper.splice(kernel.src, strip=True)

        # Also include any possible kernel being called indirectly
        from triton import JITFunction

        symbols_included = {original_name}

        def traverse(cur_kernel):
            for symbol_name in cur_kernel.fn.__code__.co_names:
                if symbol_name in symbols_included:
                    continue
                if symbol_name in cur_kernel.fn.__globals__:
                    symbol = cur_kernel.fn.__globals__[symbol_name]
                    if isinstance(symbol, JITFunction):
                        compile_wrapper.newline()
                        compile_wrapper.writeline("@triton.jit")
                        compile_wrapper.splice(symbol.src, strip=True)
                        symbols_included.add(symbol_name)
                        traverse(symbol)
                    elif isinstance(symbol, (int, str, bool)):
                        compile_wrapper.newline()
                        compile_wrapper.writeline(f"{symbol_name} = {symbol!r}")
                        symbols_included.add(symbol_name)

        traverse(kernel)

        compile_wrapper.writeline("''')")
        _, lineno = inspect.getsourcelines(kernel.fn)
        srcfile = inspect.getsourcefile(kernel.fn)
        metadata = f"# Original path: {srcfile}:{lineno}"
        self.define_kernel(
            name,
            compile_wrapper.getvalue(),
            metadata,
        )
        return name

    def generate_numel_expr(self, kernel_name: str, tree):
        expr = f"{kernel_name}_{tree.prefix}numel"
        if expr not in self.kernel_numel_expr:
            self.kernel_numel_expr.add(expr)
            self.writeline(
                f"{self.declare}{expr} = {self.expr_printer(tree.numel)}{self.ending}"
            )
        else:
            self.writeline(f"{expr} = {self.expr_printer(tree.numel)}{self.ending}")
        # We can get symbolic expressions here, like s0*64
        # It is fine to have them here, but we need to handle them correctly as their own type
        # This is tricky to do, so we wrap in a custom type, distinct from scalars, but also from sympy*
        # scalars as well.
        # This is handled in `generate_args_decl` which has a correct comment of: TODO: only works for
        # constant now, need type info. I agree, this needs type info, and while this is not true type info
        # it suffices as a type hint for the purposes of producing the correct code for this type.
        return SymbolicCallArg(expr, tree.numel)

    def generate_workspace_allocation(self, nbytes, device, zero_fill):
        line = self.make_allocation(
            "workspace", device, torch.uint8, shape=(nbytes,), stride=(1,)
        )
        self.writeline(line)
        if zero_fill:
            self.writeline(f"workspace.zero_(){self.ending}")

    def wrap_kernel_call(self, name, call_args):
        return f"{name}({', '.join(call_args)}){self.ending}"

    def generate_profiler_mark_wrapper_call(self, stack):
        self.wrapper_call.writeline("from torch.profiler import record_function")
        self.wrapper_call.writeline(
            f"with record_function('graph_{V.graph.graph_id}_inductor_wrapper_call'):"
        )
        stack.enter_context(self.wrapper_call.indent())

    def generate_start_graph(self):
        self.wrapper_call.writeline("start_graph()")

    def generate_end_graph(self):
        self.wrapper_call.writeline("end_graph()")

    def generate_default_grid(self, name: str, grid_args: List[Any]):
        return grid_args

    def generate_kernel_call(
        self,
        name,
        call_args,
        grid=None,
        device_index=None,
        cuda=True,
        triton=True,
        arg_types=None,
        grid_fn: str = "grid",
    ):
        """
        Generates kernel call code.

        cuda: Defines whether the backend is GPU. Otherwise the backend is CPU.

        triton: Defines whether the GPU backend uses Triton for codegen.
                Otherwise it uses the CUDA language for codegen.
                Only valid when cuda == True.
        """
        if cuda:
            call_args_str = ", ".join(pexpr(item) for item in call_args)
            stream_name = self.write_get_raw_stream(
                V.graph.scheduler.current_device.index
            )
            if triton:
                grid_str = ", ".join(pexpr(item) for item in grid)
                grid_str = f"{grid_fn}({grid_str})"
                self.writeline(
                    f"{name}.run({call_args_str}, grid={grid_str}, stream={stream_name})"
                )
            else:
                stream_ptr = f"c_void_p({stream_name})"
                self.writeline(f"{name}.{name}({call_args_str}, {stream_ptr})")
        else:
            self.writeline(self.wrap_kernel_call(name, call_args))

    def writeline(self, line):
        self.lines.append(line)

    def enter_context(self, ctx):
        self.lines.append(LineContext(ctx))

    def val_to_cpp_arg_str(self, type_, val, is_legacy_abi) -> str:
        raise NotImplementedError()

    def val_to_arg_str(self, s):
        if isinstance(s, SymTypes):
            return pexpr(sympy.expand(repr(s)))
        elif isinstance(s, sympy.Expr):
            return pexpr(s)
        elif isinstance(s, (tuple, list)):

            @dataclasses.dataclass
            class Shim:
                ref: Any

                def __repr__(self):
                    return self.ref

            return repr(type(s)(Shim(self.val_to_arg_str(a)) for a in s))
        elif isinstance(s, torch._ops.OpOverload):
            return _get_qualified_name(s)
        elif isinstance(s, (ir.Buffer, ReinterpretView)):
            return s.codegen_reference()
        else:
            return repr(s)

    # The following methods are for memory management
    def make_buffer_allocation(self, buffer):
        device = buffer.get_device()
        dtype = buffer.get_dtype()
        shape = tuple(buffer.get_size())
        stride = tuple(buffer.get_stride())
        return self.make_allocation(buffer.get_name(), device, dtype, shape, stride)

    def make_allocation(self, name, device, dtype, shape, stride):
        if device.type in ("cpu", "cuda"):
            # optimized path for faster allocations, saving ~2us versus the stuff below
            return (
                f"{name} = empty_strided_{device.type}("
                f"{self.codegen_shape_tuple(shape)}, "
                f"{self.codegen_shape_tuple(stride)}, "
                f"{dtype})"
            )
        # all other devices:
        return (
            f"{name} = empty_strided("
            f"{self.codegen_shape_tuple(shape)}, "
            f"{self.codegen_shape_tuple(stride)}, "
            f"device='{device.type}', dtype={dtype})"
        )

    def make_tensor_alias(self, new_name, old_name, comment=""):
        return f"{self.declare}{new_name} = {old_name}{self.ending}  {self.comment} {comment}"

    def make_buffer_free(self, buffer):
        return f"del {buffer.get_name()}"

    def make_free_by_names(self, names_to_del: List[str]):
        return f"del {', '.join(name for name in names_to_del)}"

    def codegen_exact_buffer_reuse(self, old_name: str, new_name: str, del_line: str):
        return f"{self.declare_maybe_reference}{new_name} = {old_name}{del_line}{self.ending}  {self.comment} reuse"

    def make_buffer_reuse(self, old, new, delete_old: bool):
        assert old.get_dtype() == new.get_dtype()
        old_name = old.get_name()
        new_name = new.get_name()
        del_line = ";"
        if old_name not in V.graph.get_output_names() and delete_old:
            del_line = f"; {self.make_buffer_free(old)}"

        if old.get_size() == new.get_size() and old.get_stride() == new.get_stride():
            if old_name in self.stack_allocated_buffers:
                self.stack_allocated_buffers[new_name] = new
            return self.codegen_exact_buffer_reuse(old_name, new_name, del_line)

        reinterpret_view = self.codegen_reinterpret_view(
            old, new.get_size(), new.get_stride(), 0, self.wrapper_call
        )
        if reinterpret_view in self.stack_allocated_buffers:
            self.stack_allocated_buffers[new_name] = new
        return f"{self.declare_maybe_reference}{new_name} = {reinterpret_view}{del_line}  {self.comment} reuse"

    def codegen_deferred_allocation(self, name, layout):
        self.writeline(
            DeferredLine(
                name,
                f"{self.declare_maybe_reference}{name} = {layout.view.codegen_reference()}{self.ending}  "
                f"{self.comment} alias",
            )
        )

    def codegen_allocation(self, buffer):
        assert (
            buffer.get_workspace_size() == 0
        ), "Only support zero workspace size for now!"

        name = buffer.get_name()

        if name in V.graph.removed_buffers or name in self.allocated:
            return
        self.allocated.add(name)
        if isinstance(
            buffer,
            (ir.ExternKernelAlloc, ir.MultiOutput),
        ):
            return

        layout = buffer.get_layout()
        if isinstance(layout, ir.MutationLayout):
            return
        if isinstance(layout, ir.AliasedLayout):
            assert isinstance(
                layout.view, ir.ReinterpretView
            ), f"unexpected {type(layout.view)}: {layout.view}"
            self.codegen_allocation(layout.view.data)
            self.codegen_deferred_allocation(name, layout)
            return

        self.writeline(AllocateLine(self, buffer))

    def codegen_free(self, buffer):
        assert (
            buffer.get_workspace_size() == 0
        ), "Only support zero workspace size for now!"

        name = buffer.get_name()

        # can be freed but not reused
        if isinstance(buffer, ir.InputBuffer):
            self.writeline(self.make_buffer_free(buffer))
            return

        if not self.can_reuse(buffer):
            return
        self.freed.add(name)

        self.writeline(FreeIfNotReusedLine(self, buffer))

    def can_reuse(self, input_buffer, output_buffer=None):
        name = input_buffer.get_name()
        if (
            name in V.graph.removed_buffers
            or name in V.graph.graph_inputs
            or name in V.graph.constants
            or name in V.graph.never_reuse_buffers
            or name in self.freed
        ):
            return False

        return True

    def did_reuse(self, buffer, reused_buffer):
        # Check whether a given buffer was reused by a possible reuser in the wrapper codegen
        # Can be consulted from inside ir codegen, e.g. to determine whether a copy is needed
        return (
            buffer.get_name() in self.reuses
            and self.reuses[buffer.get_name()] == reused_buffer.get_name()
        )

    def codegen_inplace_reuse(self, input_buffer, output_buffer):
        assert buffer_reuse_key(input_buffer) == buffer_reuse_key(output_buffer)
        self.codegen_allocation(input_buffer)
        self.freed.add(input_buffer.get_name())
        self.allocated.add(output_buffer.get_name())
        self.reuses[output_buffer.get_name()] = input_buffer.get_name()
        self.writeline(ReuseLine(self, input_buffer, output_buffer))

    def codegen_unbacked_symbol_decl(self, symbol):
        name = str(symbol)
        if name in self.unbacked_symbol_decls:
            return name
        else:
            # When in CppWrapperCodeGen, we should only generate the declaration once
            self.unbacked_symbol_decls.add(name)
            return self.declare + name

    @staticmethod
    def statically_known_int_or_none(x):
        try:
            val = V.graph._shape_env._maybe_evaluate_static(x)
            return int(x)
        except Exception:
            return None

    @staticmethod
    def statically_known_list_of_ints_or_none(lst):
        result = []
        for x in lst:
            num = WrapperCodeGen.statically_known_int_or_none(x)
            if num is None:
                return None
            result.append(num)
        return result

    @staticmethod
    def is_statically_known_list_of_ints(lst):
        return WrapperCodeGen.statically_known_list_of_ints_or_none(lst) is not None

    @staticmethod
    def static_shape_for_buffer_or_none(buffer):
        return WrapperCodeGen.statically_known_list_of_ints_or_none(buffer.get_size())

    @staticmethod
    def can_prove_buffer_has_static_shape(buffer):
        return WrapperCodeGen.static_shape_for_buffer_or_none(buffer) is not None


class CppWrapperCodeGen(WrapperCodeGen):
    """
    Generates cpp wrapper for running on CPU and calls cpp kernels
    """

    def __init__(self):
        super().__init__()

        self.declare = "auto "
        self.declare_maybe_reference = "decltype(auto) "
        self.ending = ";"
        self.open_bracket = "{"
        self.closed_bracket = "}"
        self.comment = "//"
        self.namespace = "at::"
        self.none_str = "nullptr" if config.abi_compatible else "at::Tensor()"
        self.extern_call_ops = set()
        self.size = "sizes()"
        self.stride = "strides()"
        self.call_func_name = "inductor_entry_cpp"
        self.cuda = False
        self.supports_intermediate_hooks = False
        self.outputs_need_copy = set()
        self.kernel_callsite_id = count()
        self.int_array_id = count()  # for int array local variable declarations
        self.declared_int_array_vars = set()
        self.tmp_tensor_id = count()  # for tmp tensor local variable declarations
        self.arg_var_id = count()
        self.used_cached_devices = set()
        self.used_cached_dtypes = set()
        self.cached_output_id = count()
        self.scalar_to_tensor_id = count()

        from .cpp import cexpr, CppPrinter

        self.expr_printer = cexpr

        # CppPrinter sometimes calls at::native functions which causes problems in
        # the ABI-compatible mode. Currently we are hitting this problem when codegen
        # Grid computation expressions, but we my need to fix other size computation
        # as well.
        class GridExprCppPrinter(CppPrinter):
            def _print_FloorDiv(self, expr):
                x, div = expr.args
                x = self.paren(self.doprint(x))
                div = self.paren(self.doprint(div))
                assert expr.is_integer, "Expect integers in GridExprPrinter"
                return f"({x}/{div})"

        self.grid_expr_printer = GridExprCppPrinter().doprint

    def generate_kernel_call(
        self,
        name,
        call_args,
        grid=None,
        device_index=None,
        cuda=True,
        triton=True,
        arg_types=None,
        grid_fn: str = "grid",
    ):
        """
        Generates kernel call code.

        cuda: Defines whether the backend is GPU. Otherwise the backend is CPU.

        triton: Defines whether the GPU backend uses Triton for codegen.
                Otherwise it uses the CUDA language for codegen.
                Only valid when cuda == True.
        """
        if cuda:
            return super().generate_kernel_call(
                name,
                call_args,
                grid,
                device_index,
                cuda,
                triton,
                arg_types,
                grid_fn,
            )
        else:
            if V.graph.aot_mode and config.abi_compatible:
                assert arg_types is not None and len(call_args) == len(
                    arg_types
                ), "Mismatch call_args and arg_types in generate_kernel_call"
                new_args = []
                for idx, arg in enumerate(call_args):
                    if "*" in arg_types[idx]:
                        var_name = f"var_{next(self.arg_var_id)}"
                        self.writeline(
                            f"auto* {var_name} = get_data_ptr_wrapper({arg});"
                        )
                        new_args.append(f"({arg_types[idx]})({var_name})")
                    else:
                        # arg is a scalar
                        new_args.append(arg)
                self.writeline(self.wrap_kernel_call(name, new_args))
            else:
                self.writeline(self.wrap_kernel_call(name, call_args))

    def write_constant(self, name, hashed):
        # include a hash so our code cache gives different constants different files
        self.header.writeline(f"// {name} {hashed}")

    def write_header(self):
        if V.graph.is_const_graph:
            # We do not write header for constant graph, it will be written by main module.
            return

        if V.graph.aot_mode:
            for header_cpp_file in ("interface.cpp", "implementation.cpp"):
                with open(
                    os.path.join(
                        os.path.dirname(__file__), "aoti_runtime", header_cpp_file
                    )
                ) as f:
                    self.header.splice(f.read())
        else:
            self.header.splice(
                """
                import torch
                from torch._inductor.codecache import CppWrapperCodeCache

                cpp_wrapper_src = (
                '''
                """
            )

        if config.abi_compatible:
            self.header.splice("#include <torch/csrc/inductor/aoti_torch/c/shim.h>")
        else:
            if not V.graph.aot_mode:
                self.header.splice(
                    """
                    #include <pybind11/pybind11.h>
                    """
                )
            self.header.splice(
                """
                #include <ATen/ATen.h>
                #include <ATen/core/dispatch/Dispatcher.h>
                #include <ATen/native/BinaryOps.h>
                #include <torch/csrc/inductor/aoti_torch/tensor_converter.h>
                #include <torch/csrc/inductor/inductor_ops.h>
                #include <torch/types.h>
                #include <ATen/ops/bernoulli_native.h>

                #define reinterpret_tensor torch::inductor::_reinterpret_tensor
                #define alloc_from_pool torch::inductor::_alloc_from_pool
                """
            )
            if V.graph.cuda:
                self.header.splice(
                    """
                    #include <ATen/cuda/EmptyTensor.h>
                    """
                )

        self.header.splice("#include <c10/util/generic_math.h>")

        from .memory_planning import ALIGN_BYTES

        # Round up to the nearest multiple of ALIGN_BYTES
        # ALIGN_BYTES must be a power of 2
        self.header.splice(
            f"""
            [[maybe_unused]] static int64_t align(int64_t nbytes) {{
              return (nbytes + {ALIGN_BYTES} - 1) & -{ALIGN_BYTES};
            }}
            """
        )

    def mark_output_type(self):
        # mark output type to unwrap tensor back to python scalar
        from ..ir import ShapeAsConstantBuffer

        output_is_tensor = dict()
        for idx, x in enumerate(V.graph.graph_outputs):
            if isinstance(x, ShapeAsConstantBuffer):
                output_is_tensor[idx] = False
            else:
                output_is_tensor[idx] = True

        self.output_is_tensor = output_is_tensor

    def write_prefix(self):
        if V.graph.is_const_graph:
            # We do not write prefix for constant graph, it will be written by main module.
            return

        if V.graph.aot_mode:
            self.prefix.writeline("namespace torch {")
            self.prefix.writeline("namespace aot_inductor {")

    def write_input_output_info(
        self,
        info_kind: str,
        idx: int,
        name: str,
    ):
        self.prefix.writeline(f"""{info_kind}[{idx}].name = "{name}";""")

    @staticmethod
    def get_input_cpp_type(input):
        assert config.use_minimal_arrayref_interface
        from .cpp import DTYPE_TO_CPP

        if isinstance(input, sympy.Expr):
            from ..graph import may_get_constant_buffer_dtype

            dtype = may_get_constant_buffer_dtype(input)
            assert dtype is not None, f"Failed to get the dtype of sympy.Expr: {input}"
            return DTYPE_TO_CPP[dtype]
        return f"ArrayRefTensor<{DTYPE_TO_CPP[input.get_dtype()]}>"

    def write_wrapper_decl(self):
        inputs_len = len(V.graph.graph_inputs.keys())
        if V.graph.aot_mode:
            if config.use_minimal_arrayref_interface and not V.graph.is_const_graph:
                from .cpp import DTYPE_TO_CPP

                input_cpp_types = ", ".join(
                    f"{CppWrapperCodeGen.get_input_cpp_type(x)}"
                    for x in V.graph.graph_inputs.values()
                )

                output_arrayref_types = ", ".join(
                    f"ArrayRefTensor<{DTYPE_TO_CPP[x.get_dtype()]}>"
                    for x in V.graph.graph_outputs
                )

                self.prefix.splice(
                    f"""
                    using AOTInductorModelInputs = std::tuple<{input_cpp_types}>;
                    using AOTInductorModelOutputs = std::tuple<{output_arrayref_types}>;
                    """
                )

            if V.graph.const_module:
                self.header.splice(V.graph.const_module.wrapper_code.header)
                self.prefix.splice(V.graph.const_code)

            if V.graph.is_const_graph:
                self.prefix.splice(
                    """
                    void AOTInductorModel::_const_run_impl(
                        std::vector<AtenTensorHandle>& output_handles,
                        DeviceStreamType stream,
                        AOTIProxyExecutorHandle proxy_executor
                    ) {
                    """
                )
            else:
                if not config.aot_inductor.use_runtime_constant_folding:
                    # If we do not split the constant graph, we'll just create
                    # an empty implementation when wrapping the main module.
                    self.prefix.splice(
                        """
                        void AOTInductorModel::_const_run_impl(
                            std::vector<AtenTensorHandle>& output_handles,
                            DeviceStreamType stream,
                            AOTIProxyExecutorHandle proxy_executor
                        ) {}

                        """
                    )

                run_impl_proto = """
                    void AOTInductorModel::run_impl(
                        AtenTensorHandle*
                            input_handles, // array of input AtenTensorHandle; handles
                                            // are stolen; the array itself is borrowed
                        AtenTensorHandle*
                            output_handles, // array for writing output AtenTensorHandle; handles
                                            // will be stolen by the caller; the array itself is
                                            // borrowed
                        DeviceStreamType stream,
                        AOTIProxyExecutorHandle proxy_executor
                    ) {
                    """
                if config.use_minimal_arrayref_interface:
                    self.prefix.splice(
                        """
                        template <>
                        AOTInductorModelOutputs AOTInductorModel::run_impl_minimal_arrayref_interface<
                          AOTInductorModelInputs, AOTInductorModelOutputs>(
                            const AOTInductorModelInputs& inputs,
                            DeviceStreamType stream,
                            AOTIProxyExecutorHandle proxy_executor
                        ) {
                        """
                    )
                    self.suffix.splice(run_impl_proto)
                    self.suffix.splice(
                        """
                            AOTInductorModelInputs inputs;
                            convert_handles_to_inputs(input_handles, inputs);
                            auto outputs = run_impl_minimal_arrayref_interface<AOTInductorModelInputs, AOTInductorModelOutputs>(
                                inputs, stream, proxy_executor);
                            // NOTE: outputs is full of ArrayRef to thread_local storage. If in the future we need this
                            // interface to perform well for a DSO using the minimal arrayref interface, all we need
                            // to do is provide ThreadLocalCachedTensor for each one!
                            convert_outputs_to_handles(outputs, output_handles);
                        }
                    """
                    )

                    self.suffix.splice(
                        """
                        extern "C" AOTIRuntimeError AOTInductorModelRunMinimalArrayrefInterface(
                            AOTInductorModelHandle model_handle,
                            const AOTInductorModelInputs& inputs,
                            AOTInductorModelOutputs& outputs) {
                          auto model = reinterpret_cast<torch::aot_inductor::AOTInductorModel*>(model_handle);
                          CONVERT_EXCEPTION_TO_ERROR_CODE({
                              outputs = model->run_impl_minimal_arrayref_interface<AOTInductorModelInputs, AOTInductorModelOutputs>(
                                  inputs,
                                  (torch::aot_inductor::DeviceStreamType)nullptr,
                                  nullptr);
                          })
                        }
                    """
                    )
                else:
                    self.prefix.splice(run_impl_proto)
        else:
            self.prefix.splice(
                f"""std::vector<at::Tensor> {self.call_func_name}(const std::vector<at::Tensor>& inputs) {{"""
            )
        with self.prefix.indent():
            # assign inputs and outputs in both cases so the later codegen can be simplified
            if not config.use_minimal_arrayref_interface:
                if V.graph.aot_mode:
                    if not V.graph.is_const_graph:
                        if config.abi_compatible:
                            self.prefix.splice(
                                """
                                    auto inputs = steal_from_raw_handles_to_raii_handles(input_handles, num_inputs());
                                """
                            )
                        else:
                            # This looks dumb, but can avoid creating two versions of code in the AOTInductor runtime.
                            self.prefix.splice(
                                """
                                    auto inputs = alloc_tensors_by_stealing_from_handles(input_handles, num_inputs());
                                """
                            )
                else:
                    self.prefix.splice(
                        """
                            pybind11::gil_scoped_release release;
                        """
                    )

            if inputs_len != 0:
                for idx, input_key in enumerate(V.graph.graph_inputs.keys()):
                    if config.use_minimal_arrayref_interface:
                        self.prefix.writeline(
                            f"auto {input_key} = std::get<{idx}>(inputs);"
                        )
                        continue
                    # unwrap input tensor back to scalar
                    if isinstance(V.graph.graph_inputs[input_key], sympy.Expr):
                        from ..graph import may_get_constant_buffer_dtype
                        from .cpp import DTYPE_TO_CPP

                        dtype = may_get_constant_buffer_dtype(
                            V.graph.graph_inputs[input_key]
                        )
                        assert (
                            dtype is not None
                        ), "Fails to get the dtype of the sympy.Expr"
                        cpp_dtype = DTYPE_TO_CPP[dtype]
                        assert (
                            not config.abi_compatible
                        ), "Need to add .item support for abi_compatible AOTInductor codegen"
                        self.prefix.writeline(
                            f"{cpp_dtype} {input_key} = inputs[{idx}].item<{cpp_dtype}>();"
                        )
                    else:
                        self.prefix.writeline(
                            f"auto {input_key} = std::move(inputs[{idx}]);"
                        )

            assert all(
                isinstance(v, torch.Tensor) for v in list(V.graph.constants.values())
            ), "Expect all constants to be Tensor"
            for idx, constants_key in enumerate(V.graph.constants.keys()):
                if V.graph.aot_mode:
                    # Weights are stored in constants_ and owned by RAIIAtenTensorHandle there.
                    # Don't call std::move here because it will cause constants_ to lose the ownership.
                    if config.abi_compatible:
                        self.prefix.writeline(
                            f"""auto {constants_key} = constants_->at({idx});"""
                        )
                    else:
                        self.prefix.writeline(
                            f"auto {constants_key} = *tensor_handle_to_tensor_pointer("
                            + f"""constants_->at({idx}));"""
                        )
                else:
                    # Append constants as inputs to the graph
                    constants_idx = inputs_len + idx
                    self.prefix.writeline(
                        f"auto {constants_key} = inputs[{constants_idx}];"
                    )

            self.codegen_inputs(self.prefix, V.graph.graph_inputs)

            if V.graph.aot_mode:
                if not V.graph.is_const_graph:
                    if config.use_minimal_arrayref_interface:
                        # TODO: input shape checking for regular tensor interface as well?
                        self.codegen_input_numel_asserts()
                    else:
                        self.prefix.writeline("inputs.clear();")
                self.prefix.writeline(
                    "auto& kernels = static_cast<AOTInductorModelKernels&>(*this->kernels_.get());"
                )

    def codegen_input_numel_asserts(self):
        for name, buf in V.graph.graph_inputs.items():
            if isinstance(buf, sympy.Expr):
                continue

            # comparing strides for 0 size tensor is tricky. Ignore them for now.
            if sympy_product(buf.get_size()) == 0:
                continue
            numel = buf.get_numel()
            self.prefix.writeline(f"assert_numel({name}, {numel});")

    def codegen_input_size_var_decl(self, code: IndentedBuffer, name):
        if config.abi_compatible:
            code.writeline(f"int64_t* {name}_size;")
            code.writeline(
                f"AOTI_TORCH_ERROR_CODE_CHECK(aoti_torch_get_sizes({name}, &{name}_size));"
            )
        else:
            super().codegen_input_size_var_decl(code, name)

    def codegen_input_stride_var_decl(self, code: IndentedBuffer, name):
        if config.abi_compatible:
            code.writeline(f"int64_t* {name}_stride;")
            code.writeline(
                f"AOTI_TORCH_ERROR_CODE_CHECK(aoti_torch_get_strides({name}, &{name}_stride));"
            )
        else:
            super().codegen_input_stride_var_decl(code, name)

    def codegen_model_kernels(self):
        self.prefix.writeline("namespace {")
        self.prefix.writeline(
            "class AOTInductorModelKernels : public AOTInductorModelKernelsBase {"
        )
        self.prefix.writeline("  public:")
        declare_kernel = set(self.src_to_kernel.values())
        declare_kernel.update(self.user_defined_kernel_cache.values())
        if V.graph.const_module:
            declare_kernel.update(
                V.graph.const_module.wrapper_code.src_to_kernel.values()
            )
        for kernel in declare_kernel:
            self.prefix.writeline(f"    CUfunction {kernel}{{nullptr}};")
        self.prefix.writeline("};")
        self.prefix.writeline("}  // namespace")

    def codegen_model_constructor(self):
        """
        // Generated code example
        AOTInductorModel::AOTInductorModel()
            : AOTInductorModelBase(4, 1) {
        inputs_info_[0].name = "input0";
        inputs_info_[0].dtype = "torch.float16";
        ...
        constants_info_[0].name = "L__self___weight";
        constants_info_[0].dtype = at::kFloat;
        constants_info_[0].offset = 0;
        constants_info_[0].data_size = 8192;
        constants_info_[0].shape = {64, 32};
        constants_info_[0].stride = {32, 1};
        ...
        outputs_info_[0].name = "output0";
        outputs_info_[0].dtype = "torch.float16";
        }
        """

        num_inputs = len(V.graph.graph_inputs)
        num_outputs = len(V.graph.graph_outputs)
        num_constants = len(V.graph.constants)
        self.prefix.splice(
            f"""
            AOTInductorModel::AOTInductorModel(std::shared_ptr<ConstantMap> constants_map,
                                               std::shared_ptr<std::vector<ConstantHandle>> constants_array,
                                               const std::string& device_str,
                                               std::optional<std::string> cubin_dir)
                : AOTInductorModelBase({num_inputs}, {num_outputs}, {num_constants}, device_str, cubin_dir) {{
            """
        )

        with self.prefix.indent():
            for idx, (name, inp) in enumerate(V.graph.graph_inputs.items()):
                assert not isinstance(
                    inp, sympy.Expr
                ), f"input {name=} cannot be symbolic"
                self.write_input_output_info("inputs_info_", idx, name)

            for idx, (name, tensor) in enumerate(V.graph.constants.items()):
                assert isinstance(tensor, torch.Tensor)
                self.prefix.writeline(f"""constants_info_[{idx}].name = "{name}";""")
                self.prefix.writeline(
                    f"constants_info_[{idx}].dtype = static_cast<int32_t>({self.codegen_dtype(tensor.dtype)});"
                )
                self.prefix.writeline(
                    f"constants_info_[{idx}].offset = {tensor.storage_offset()};"
                )
                self.prefix.writeline(
                    f"constants_info_[{idx}].data_size = {tensor.untyped_storage().nbytes()};"
                )
                from_folded = "true" if name in V.graph.folded_constants else "false"
                self.prefix.writeline(
                    f"constants_info_[{idx}].from_folded = {from_folded};"
                )

                size_str = ", ".join([str(s) for s in tensor.size()])
                self.prefix.writeline(f"constants_info_[{idx}].shape = {{{size_str}}};")

                stride_str = ", ".join([str(s) for s in tensor.stride()])
                self.prefix.writeline(
                    f"constants_info_[{idx}].stride = {{{stride_str}}};"
                )
                if name in V.graph.dynamo_flat_name_to_original_fqn:
                    self.prefix.writeline(
                        f"""constants_info_[{idx}].original_fqn = "{V.graph.dynamo_flat_name_to_original_fqn[name]}";"""
                    )

            self.prefix.writeline("update_constants_map(std::move(constants_map));")
            self.prefix.writeline("update_constants_array(std::move(constants_array));")

            def escape_string(x):
                return (
                    x.replace("\\", "\\\\")
                    .replace('"', '\\"')
                    .replace("\n", "\\n")
                    .replace("\t", "\\t")
                )

            self.prefix.writeline(
                f'in_spec_ = "{escape_string(config.aot_inductor.serialized_in_spec)}";'
            )
            self.prefix.writeline(
                f'out_spec_ = "{escape_string(config.aot_inductor.serialized_out_spec)}";'
            )

            for idx, output in enumerate(V.graph.graph_outputs):
                assert not isinstance(
                    output, sympy.Expr
                ), f"output {name=} cannot be symbolic"
                name = f"output{idx}"
                self.write_input_output_info("outputs_info_", idx, name)

            self.prefix.writeline(
                "this->kernels_ = std::make_unique<AOTInductorModelKernels>();"
            )

        self.prefix.writeline("}")

    def codegen_const_run_driver(self):
        """
        // Generated code example
        std::unordered_map<std::string, AtenTensorHandle> AOTInductorModel::const_run_impl(
            DeviceStreamType stream,
            AOTIProxyExecutorHandle proxy_executor,
            bool initialization
        ) {
            std::unordered_map<std::string, AtenTensorHandle> folded_constants_map;
            std::vector<AtenTensorHandle> output_handles;
            // build up output_handles over here.
            _const_run_impl(output_handles, stream, proxy_executor);
            // build up folded_constants_map
            return folded_constants_map;
        }
        """

        self.prefix.splice(
            """
            std::unordered_map<std::string, AtenTensorHandle> AOTInductorModel::const_run_impl(
                DeviceStreamType stream,
                AOTIProxyExecutorHandle proxy_executor,
                bool initialization
            ) {
            """
        )
        if not config.aot_inductor.use_runtime_constant_folding:
            self.prefix.splice(
                """
                    if (!initialization) {
                        throw std::runtime_error(std::string("use_runtime_constant_folding is not set."));
                    }
                    return {};
                }
                """
            )
            return

        with self.prefix.indent():
            # This is a mapping to the index of constant folding graph's output
            const_index_mapping: List[Optional[Tuple[int, str]]] = [None] * len(
                V.graph.const_output_index
            )
            for idx, (name, _) in enumerate(V.graph.constants.items()):
                if name in V.graph.const_output_index:
                    const_index_mapping[V.graph.const_output_index[name]] = (idx, name)  # type: ignore[call-overload]
            assert (
                None not in const_index_mapping
            ), "Not all constant gets mapped for constant folding graph."

            self.prefix.writeline(
                f"""
                std::unordered_map<std::string, AtenTensorHandle> folded_constants_map;
                folded_constants_map.reserve({len(const_index_mapping)});
                std::vector<AtenTensorHandle> output_handles({len(const_index_mapping)});
                """
            )

            self.prefix.splice(
                """
                // The below assignment of output_handles to constants is not used directly.
                // It's only used to memo the correspondence of handle and constants.
                """
            )

            for output_idx, (const_idx, _) in enumerate(const_index_mapping):  # type: ignore[misc]
                self.prefix.writeline(
                    f"output_handles[{output_idx}] = constants_->at({const_idx});"
                )

            self.prefix.writeline(
                "_const_run_impl(output_handles, stream, proxy_executor);"
            )

            for output_idx, (_, const_name) in enumerate(const_index_mapping):  # type: ignore[misc]
                self.prefix.writeline(
                    f'folded_constants_map["{const_name}"] = output_handles[{output_idx}];'
                )
            self.prefix.writeline("return folded_constants_map;")

        self.prefix.writeline("}")

    def generate(self, is_inference):
        if V.graph.aot_mode and not V.graph.is_const_graph:
            self.codegen_model_kernels()
            self.codegen_model_constructor()
            self.codegen_const_run_driver()
        self.write_wrapper_decl()
        return super().generate(is_inference)

    def finalize_prefix(self):
        cached_dtypes_buffer = IndentedBuffer()
        if config.abi_compatible:
            for dtype in self.used_cached_dtypes:
                cached_dtypes_buffer.writeline(f"CACHE_TORCH_DTYPE({dtype});")
            for device in self.used_cached_devices:
                cached_dtypes_buffer.writeline(f"CACHE_TORCH_DEVICE({device});")
        cached_dtypes_buffer.splice(self.prefix)
        self.prefix = cached_dtypes_buffer

    def define_kernel(
        self, name: str, kernel: str, metadata: Optional[str] = None, cuda=False
    ):
        self.header.splice(f"\n{kernel}\n")

    def codegen_scalar_to_tensor(self, output: str):
        name = f"scalar_to_tensor_{next(self.scalar_to_tensor_id)}"
        self.wrapper_call.writeline(
            f"RAIIAtenTensorHandle {name} = scalar_to_tensor_handle({output});"
        )
        return name

    @cache_on_self
    def get_output_refs(self):
        return [
            f"at::scalar_tensor({x.codegen_reference(self.wrapper_call)})"
            if isinstance(x, ir.ShapeAsConstantBuffer) and not config.abi_compatible
            else x.codegen_reference(self.wrapper_call)
            for x in V.graph.graph_outputs
        ]

    def generate_return(self, output_refs):
        if V.graph.aot_mode:
            cst_names = V.graph.constants.keys()
            arr_iface = (
                not V.graph.is_const_graph and config.use_minimal_arrayref_interface
            )  # For brevity.

            def use_thread_local_cached_output_tensor(idx, output):
                cached_output_name = f"cached_output_{next(self.cached_output_id)}"
                cache_type = "Array" if arr_iface else "Tensor"
                self.wrapper_call.writeline(
                    f"thread_local ThreadLocalCachedOutput{cache_type}<std::decay_t<decltype({output})>> "
                    f"{cached_output_name}({output});"
                )
                if arr_iface:
                    self.wrapper_call.writeline(
                        f"{cached_output_name}.copy_data_from({output});"
                    )
                    output_entry = f"std::get<{idx}>(output_arrayref_tensors)"
                    element_type = f"std::decay_t<decltype({output_entry}.data()[0])>"
                    self.wrapper_call.writeline(
                        f"{output_entry} = {cached_output_name}.arrayref_tensor<{element_type}>();"
                    )
                else:
                    self.wrapper_call.writeline(
                        f"{cached_output_name}.copy_data_from({output});"
                    )
                    self.wrapper_call.writeline(
                        f"AOTI_TORCH_ERROR_CODE_CHECK(aoti_torch_new_uninitialized_tensor(&output_handles[{idx}]));"
                    )
                    self.wrapper_call.writeline(
                        f"AOTI_TORCH_ERROR_CODE_CHECK(aoti_torch_assign_tensors({cached_output_name}.tensor(), "
                        f"output_handles[{idx}]));"
                    )

            if arr_iface:
                self.wrapper_call.writeline(
                    "AOTInductorModelOutputs output_arrayref_tensors;"
                )
            for idx, output in enumerate(output_refs):
                if config.abi_compatible:
                    output_buffer = V.graph.graph_outputs[idx]
                    if isinstance(output_buffer, ir.ShapeAsConstantBuffer):
                        # Need to wrap scalar into tensor as the main function returns a vector of tensors
                        output_tensor = self.codegen_scalar_to_tensor(output)
                        self.wrapper_call.writeline(
                            f"output_handles[{idx}] = {output_tensor}.release();"
                        )
                        continue

                    output_is_tensor_handle_expr = (
                        f"std::is_same_v<std::decay_t<decltype({output})>,"
                        "RAIIAtenTensorHandle> || "
                        f"std::is_same_v<std::decay_t<decltype({output})>,"
                        "AtenTensorHandle> || "
                        f"std::is_same_v<std::decay_t<decltype({output})>,"
                        "ConstantHandle>"
                    )
                    self.wrapper_call.writeline(
                        f"if constexpr ({output_is_tensor_handle_expr}) {{"
                    )
                    with self.wrapper_call.indent():
                        if arr_iface:
                            cached_output_name = (
                                f"cached_output_{next(self.cached_output_id)}"
                            )
                            output_value_type = f"std::decay_t<decltype(std::get<{idx}>(output_arrayref_tensors).data()[0])>"
                            self.wrapper_call.writeline(
                                f"thread_local RAIIAtenTensorHandle {cached_output_name};"
                            )
                            if output in cst_names:
                                # NOTE(return_constant): In some rare cases where we return
                                # a constant, we have to return a copy of this constant,
                                # because (1) constants are not owned by the Model instance
                                # (2) constants remain the same cross inference runs,
                                # assuming they are not updated at runtime Basically, we
                                # cannot release or transfer the ownership of any original
                                # constant to the user.
                                self.wrapper_call.writeline(
                                    f"AtenTensorHandle {cached_output_name}_tmp;"
                                )
                                self.wrapper_call.writeline(
                                    f"aoti_torch_clone({output}, &{cached_output_name}_tmp);"
                                )
                                self.wrapper_call.writeline(
                                    f"{cached_output_name} = {cached_output_name}_tmp;"
                                )
                            else:
                                self.wrapper_call.writeline(
                                    f"{cached_output_name} = {output}.release();"
                                )
                            self.wrapper_call.writeline(
                                f"convert_handle_to_arrayref_tensor({cached_output_name}, "
                                f"std::get<{idx}>(output_arrayref_tensors));"
                            )
                        else:
                            if output in cst_names:
                                # See NOTE(return_constant) above.
                                self.wrapper_call.writeline(
                                    f"aoti_torch_clone({output}, &output_handles[{idx}]);"
                                )
                            else:
                                self.wrapper_call.writeline(
                                    f"output_handles[{idx}] = {output}.release();"
                                )
                    self.wrapper_call.writeline("} else {")
                    with self.wrapper_call.indent():
                        use_thread_local_cached_output_tensor(idx, output)
                    self.wrapper_call.writeline("}")

                else:
                    assert (
                        not arr_iface
                    ), "minimal ArrayRef interface is only supported in ABI-compatible mode"
                    if output in cst_names:
                        output_expr = f"{output}.clone()"
                        # See NOTE(return_constant) above.
                    else:
                        output_expr = output
                    self.wrapper_call.writeline(
                        f"output_handles[{idx}] = reinterpret_cast<AtenTensorHandle>("
                        + f"new at::Tensor({output_expr}));"
                    )
            if arr_iface:
                self.wrapper_call.writeline("return output_arrayref_tensors;")

        else:
            self.wrapper_call.writeline(f"return {{{', '.join(output_refs)}}};\n}}")

    def generate_before_suffix(self, result):
        if V.graph.aot_mode and not V.graph.is_const_graph:
            result.writeline("} // AOTInductorModel::run_impl")

    def generate_end(self, result):
        if V.graph.aot_mode:
            if V.graph.is_const_graph:
                result.writeline("} // AOTInductorModel::_const_run_impl")
            else:
                result.writeline("} // namespace aot_inductor")
                result.writeline("} // namespace torch")
            return

        result.writeline("'''\n)")
        result.splice(
            f"""
            inductor_entry = CppWrapperCodeCache.load_pybinding(["std::vector<at::Tensor>"], cpp_wrapper_src, {self.cuda})
            """
        )

        # unwrap output tensor back to python scalar
        if all(x for x in self.output_is_tensor.values()):
            # If no ShapeAsConstantBuffer in the output, directly return the output as tensors
            return_str = "return f(args_tensor)"
        else:
            outputs = [
                f"outputs[{i}]" if self.output_is_tensor[i] else f"outputs[{i}].item()"
                for i in range(len(V.graph.graph_outputs))
            ]
            outputs_str = f"[{', '.join(outputs)}]"
            return_str = f"""
                    outputs = f(args_tensor)
                    return {outputs_str}
            """

        args_str = "args_tensor = [arg if isinstance(arg, torch.Tensor) else torch.tensor(arg) for arg in args]"
        if V.graph.constants:
            # Append constants to the input args for cpp wrapper.
            # Python wrapper directly gets the value inside the wrapper call
            # as a global variable passed when calling exec(code, mod.__dict__, mod.__dict__).
            # For cpp wrapper, we need to pass this python value to the inductor_entry_cpp function explicitly.
            assert all(
                isinstance(v, torch.Tensor) for v in list(V.graph.constants.values())
            ), "Expect all constants to be Tensor"
            constants_str = f"[{', '.join(V.graph.constants.keys())}]"
            args_str += f"""
                    constants_tensor = {constants_str}
                    args_tensor.extend(constants_tensor)
            """

        # Wrap the func to support setting result._boxed_call = True
        result.splice(
            f"""
            def _wrap_func(f):
                def g(args):
                    {args_str}
                    {return_str}
                return g
            call = _wrap_func(inductor_entry)
            """
        )

    def generate_c_shim_extern_kernel_call(self, kernel, args):
        # In the abi_compatible mode, we call fallback aten ops through a C shim layer
        self.allow_stack_allocation = False
        kernel_tokens = kernel.split("::")
        kernel_suffix = kernel_tokens[-1]
        if kernel_suffix == "call":
            kernel_suffix = kernel_tokens[-2]
        shim_fn = f"aoti_torch_{kernel_suffix}"
        # HACK: val_to_arg_str jams multiple arguments together using a comma. If that
        # ever breaks, it needs to be reworked to be able to return multiple arguments,
        # and the split-on-comma code here needs to be removed.
        wrapped_args = []
        for x in args:
            pieces = x.split(", ")
            for piece in pieces:
                # We only really *need* convert_arrayref_tensor_to_tensor for
                # ArrayRefTensors. The code flowing into here uses `0` for nullptr,
                # which convert_arrayref_tensor_to_tensor would blindly coerce to int,
                # so just avoid wrapping integers.
                if not piece.isdigit():
                    piece = f"convert_arrayref_tensor_to_tensor({piece})"
                wrapped_args.append(piece)
        self.writeline(
            f"AOTI_TORCH_ERROR_CODE_CHECK({shim_fn}({', '.join(wrapped_args)}));"
        )

    def generate_c_shim_extern_kernel_alloc(self, extern_kernel, args):
        # registered output buffer name
        name = extern_kernel.name
        output_handle_name = f"{name}_handle"
        self.writeline(f"AtenTensorHandle {output_handle_name};")
        output_arg = f"&{output_handle_name}"
        self.generate_c_shim_extern_kernel_call(
            extern_kernel.get_kernel_name(), args + [output_arg]
        )
        self.writeline(f"RAIIAtenTensorHandle {name}({output_handle_name});")

    def generate_extern_kernel_alloc(self, extern_kernel, args):
        if V.graph.aot_mode and config.abi_compatible:
            self.generate_c_shim_extern_kernel_alloc(extern_kernel, args)
        else:
            super().generate_extern_kernel_alloc(extern_kernel, args)

    def generate_c_shim_fallback_kernel(self, fallback_kernel, args):
        output_args = []
        output_raii_handles = []
        output_name_base = fallback_kernel.get_name()
        for idx, output in enumerate(fallback_kernel.outputs):
            if isinstance(output, ir.MultiOutput):
                name = f"{output.get_name()}"
                output_handle_name = f"{name}_handle"
                if output.indices:
                    assert (
                        output.indices[0][1] == idx
                    ), f"expected {output.indices[0][1]=} == {idx=} for {output_name_base=}"
                self.writeline(f"AtenTensorHandle {output_handle_name};")
                output_args.append(f"&{output_handle_name}")
                output_raii_handles.append(
                    f"RAIIAtenTensorHandle {name}({output_handle_name});"
                )
            elif isinstance(output, int):
                output_name = f"{output_name_base}_{idx}"
                self.writeline(f"int64_t {output_name} = {output};")
                output_args.append(f"&{output_name}")
            elif output is None:
                output_args.append("nullptr")
            else:
                raise NotImplementedError("unsupported type of {output=}")
        args = args + output_args
        assert (
            fallback_kernel.abi_compatible_kernel is not None
        ), f"abi_compatible_kernel is None for {fallback_kernel.python_kernel_name=}"
        self.generate_c_shim_extern_kernel_call(
            fallback_kernel.abi_compatible_kernel, args
        )
        for raii_handle in output_raii_handles:
            self.writeline(raii_handle)

    def generate_fallback_kernel(self, fallback_kernel, args):
        if V.graph.aot_mode and config.abi_compatible:
            self.generate_c_shim_fallback_kernel(fallback_kernel, args)
        else:
            super().generate_fallback_kernel(fallback_kernel, args)

    def generate_extern_kernel_out(self, output_view, codegen_reference, args, kernel):
        if output_view:
            output_as_strided = f"{output_view.codegen_reference()}"
            output_name = f"{output_view.get_name()}_as_strided"
            self.writeline(f"auto {output_name} = {output_as_strided};")

            args.insert(0, output_name)
        else:
            args.insert(0, f"{codegen_reference}")

        if V.graph.aot_mode and config.abi_compatible:
            self.generate_c_shim_extern_kernel_call(kernel, args)
        else:
            self.writeline(self.wrap_kernel_call(kernel, args))

    def generate_user_defined_triton_kernel(self, kernel_name, grid, configs, args):
        assert len(grid) != 0
        if len(grid) == 1:
            grid_decision = grid[0]
        else:
            meta = CudaKernelParamCache.get(kernel_name)
            assert meta is not None
            grid_decision = None
            for i, c in enumerate(configs):
                if all(arg == meta["meta"][key] for key, arg in c.kwargs.items()):
                    grid_decision = grid[i]
                    break
            assert grid_decision is not None

        self.generate_kernel_call(
            kernel_name,
            args,
            grid=grid_decision,
            device_index=V.graph.scheduler.current_device.index,
            cuda=True,
            triton=True,
        )

    def generate_scatter_fallback(
        self, output, inputs, kernel, python_kernel_name, src_is_tensor, reduce, kwargs
    ):
        # TODO: support other overload for cpp wrapper and remove the below assertions
        if V.graph.aot_mode and config.abi_compatible:
            # call the ABI shim function instead of the ATen one
            kernel = kernel.replace("at::", "aoti_torch_")
        line = f"{kernel}({output}, {','.join(map(str, inputs))}"
        if python_kernel_name == "aten.scatter_":
            if src_is_tensor:
                if reduce:
                    line += f", {V.graph.wrapper_code.val_to_arg_str(reduce)}"
            else:
                assert (
                    reduce is None
                ), "Expect reduce to be None for aten.scatter_ with scalar src"
        else:
            line += f", {','.join(kwargs)}"
        line += f"){self.ending}"
        self.writeline(line)

    def generate_index_put_fallback(self, kernel, x, indices, values, accumulate):
        if V.graph.aot_mode and V.graph.cpp_wrapper and config.abi_compatible:
            # See the comment in codegen_reinterpret_view about why having something like
            # RAIIAtenTensorHandle(tmp_tensor_handle_2) in a tmp array can cause the correponding
            # tensor prematurely deallocated, thus this std:vector().data() trick here.
            indices_str = (
                f"std::vector<AtenTensorHandle>{{{', '.join(indices)}}}.data()"
            )
            args = [x, indices_str, str(len(indices)), values, accumulate]
        else:
            indices_str = (
                f"{self.open_bracket}{', '.join(indices)}{self.closed_bracket}"
            )
            args = [x, indices_str, values, accumulate]

        args.insert(0, x)  # set x as the output tensor, this fallback mutates x.
        self.writeline(self.wrap_kernel_call(kernel, args))

    def add_benchmark_harness(self, output):
        if V.graph.aot_mode:
            return
        super().add_benchmark_harness(output)

    def codegen_sizevar(self, x: Expr) -> str:
        return self.expr_printer(V.graph.sizevars.simplify(x))

    def codegen_tuple_access(self, basename: str, name: str, index: str) -> str:
        if V.graph.aot_mode and config.abi_compatible:
            # in the abi_compatible mode, outputs are returned via arguments
            return name
        else:
            return f"std::get<{index}>({basename})"

    def codegen_shape_tuple(self, shape: Tuple[Expr, ...]) -> str:
        parts = list(map(self.codegen_sizevar, shape))
        if len(parts) == 0:
            return "{}"
        if len(parts) == 1:
            return f"{{{parts[0]}, }}"
        return f"{{{', '.join(parts)}}}"

    def codegen_dynamic_scalar(self, node):
        from .cpp import DTYPE_TO_ATEN, DTYPE_TO_CPP

        (data,) = (t.codegen_reference() for t in node.inputs)
        if config.abi_compatible:
            dtype = node.inputs[0].get_dtype()
            dtype_str = str(dtype).split(".")[-1]
            self.writeline(f"{DTYPE_TO_CPP[dtype]} {node.sym};")
            self.writeline(f"aoti_torch_item_{dtype_str}({data}, &{node.sym});")
            # record in unbacked_symbol_decls so we won't generate a declaration of the symbol again
            self.unbacked_symbol_decls.add(str(node.sym))
        else:
            if node.is_bool:
                self.writeline(f"bool {node.sym} = {data}.item() ? 1 : 0;")
            else:
                convert_type = DTYPE_TO_ATEN[node.inputs[0].get_dtype()].replace(
                    "at::k", "to"
                )
                self.writeline(f"auto {node.sym} = {data}.item().{convert_type}();")

    def can_stack_allocate_buffer(self, buffer):
        return (
            self.allow_stack_allocation
            and buffer.get_device().type == "cpu"
            and self.can_prove_buffer_has_static_shape(buffer)
            and ir.is_contiguous_strides_for_shape(
                buffer.get_stride(), buffer.get_size()
            )
        )

    def make_buffer_free(self, buffer):
        return (
            ""
            if isinstance(buffer.get_layout(), ir.MultiOutputLayout)
            or (V.graph.aot_mode and buffer.get_name() in self.stack_allocated_buffers)
            or (
                config.use_minimal_arrayref_interface
                and V.graph.aot_mode
                and buffer.get_name() in V.graph.graph_inputs
            )
            else f"{buffer.get_name()}.reset();"
        )

    def make_free_by_names(self, names_to_del: List[str]):
        return " ".join(f"{name}.reset();" for name in names_to_del)

    def codegen_exact_buffer_reuse(self, old_name: str, new_name: str, del_line: str):
        if config.abi_compatible:
            return f"auto {new_name} = std::move({old_name});  // reuse"
        else:
            return super().codegen_exact_buffer_reuse(old_name, new_name, del_line)

    def generate_profiler_mark_wrapper_call(self, stack):
        self.wrapper_call.writeline(
            'RECORD_FUNCTION("inductor_wrapper_call", c10::ArrayRef<c10::IValue>());'
        )

    def write_triton_header_once(self):
        pass

    def generate_start_graph(self):
        pass

    def generate_end_graph(self):
        pass

    def generate_inf_and_nan_checker(self, nodes):
        for buf in nodes.get_names():
            # TODO: Add buf name directly into check_inf_and_nan.
            self.writeline(
                f"AOTI_TORCH_ERROR_CODE_CHECK(aoti_check_inf_and_nan({buf}));"
            )

    def codegen_device(self, device):
        if config.abi_compatible:
            self.used_cached_devices.add(device.type)
            return f"cached_torch_device_type_{device.type},{device.index if device.index else 0}"
        else:
            from .cpp import DEVICE_TO_ATEN

            return (
                f"c10::Device({DEVICE_TO_ATEN[device.type]}, {device.index})"
                if device.index is not None
                else f"{DEVICE_TO_ATEN[device.type]}"
            )

    def codegen_dtype(self, dtype):
        if config.abi_compatible:
            dtype_str = str(dtype).split(".")[-1]
            self.used_cached_dtypes.add(dtype_str)
            return f"cached_torch_dtype_{dtype_str}"
        else:
            from .cpp import DTYPE_TO_ATEN

            return DTYPE_TO_ATEN[dtype]

    @functools.lru_cache(None)
    def codegen_int_array_var(
        self, int_array: str, writer=None, known_statically=False
    ):
        # Because the memory planning is done in two passes (see the implementation
        # of self.generate), the writeline behavior is different in the two passes.
        # As a result, the emitted int array declarations may appear in a later
        # position of the generated code, so the second pass codegen should not
        # reuse int array declarations generated in the first pass
        if writer is None:
            # The first pass codegen uses `self` as the writer
            writer = self

        var = f"int_array_{next(self.int_array_id)}"
        if var not in self.declared_int_array_vars:
            self.declared_int_array_vars.add(var)
            if known_statically:
                writer.writeline(f"static constexpr int64_t {var}[] = {int_array};")
            else:
                writer.writeline(f"int64_t {var}[] = {int_array};")
        return var

    def make_buffer_allocation(self, buffer):
        return self.make_allocation(
            buffer.get_name(),
            buffer.get_device(),
            buffer.get_dtype(),
            buffer.get_size(),
            buffer.get_stride(),
            buffer if self.can_stack_allocate_buffer(buffer) else None,
        )

    def make_allocation(
        self, name, device, dtype, shape, stride, buffer_if_can_stack_allocate=None
    ):
        orig_stride = stride
        device_str = self.codegen_device(device)
        dtype_code = self.codegen_dtype(dtype)
        size = self.codegen_shape_tuple(shape)
        stride = self.codegen_shape_tuple(orig_stride)
        if config.abi_compatible:
            size_array_var = self.codegen_int_array_var(
                size,
                self.wrapper_call,
                known_statically=self.is_statically_known_list_of_ints(shape),
            )
            stride_array_var = self.codegen_int_array_var(
                stride,
                self.wrapper_call,
                known_statically=self.is_statically_known_list_of_ints(orig_stride),
            )
            device_type, device_id = device_str.split(",")
            device_idx = "this->device_idx_" if V.graph.aot_mode else device_id
            if buffer_if_can_stack_allocate is not None:
                from .cpp import DTYPE_TO_CPP

                self.stack_allocated_buffers[name] = buffer_if_can_stack_allocate
                cpp_type = DTYPE_TO_CPP[dtype]
                numel = buffer_if_can_stack_allocate.get_numel()
                # Note: we don't zero storage because empty_strided doesn't zero either.
                self.wrapper_call.writeline(f"{cpp_type} {name}_storage[{numel}];")
                args = [
                    f"{name}_storage",
                    size_array_var,
                    stride_array_var,
                    device_type,
                    device_idx,
                ]
                return f"ArrayRefTensor<{cpp_type}> {name}({', '.join(args)});"

            args = [
                str(len(shape)),
                size_array_var,
                stride_array_var,
                dtype_code,
                device_type,
                device_idx,
                f"&{name}_handle",
            ]

            self.wrapper_call.writeline(f"AtenTensorHandle {name}_handle;")
            self.wrapper_call.writeline(
                f"AOTI_TORCH_ERROR_CODE_CHECK(aoti_torch_empty_strided({', '.join(args)}));"
            )

            return f"RAIIAtenTensorHandle {name}({name}_handle);"

        if V.graph.aot_mode and device_str.startswith("c10::Device("):
            tensor_device = f"{device_str.split(',')[0]}, this->device_idx_)"
        else:
            tensor_device = device_str

        if device.type == "cpu":
            return f"at::Tensor {name} = at::detail::empty_strided_cpu({size}, {stride}, {dtype_code});"
        if device.type == "cuda":
            return (
                f"at::Tensor {name} = at::detail::empty_strided_cuda("
                f"{size}, {stride}, {dtype_code}, c10::DeviceType::CUDA);"
            )
        return (
            f"{self.declare}{name} = {self.namespace}empty_strided("
            f"{size}, {stride}, at::TensorOptions({tensor_device}).dtype({dtype_code})){self.ending}"
        )

    def codegen_alloc_from_pool(self, name, offset, dtype, shape, stride) -> str:
        if config.abi_compatible:
            size = self.codegen_shape_tuple(shape)
            stride = self.codegen_shape_tuple(stride)
            tmp_name = f"tmp_tensor_handle_{next(self.tmp_tensor_id)}"
            args = [
                name,
                pexpr(offset),  # bytes not numel
                self.codegen_dtype(dtype),
                str(len(shape)),
                self.codegen_int_array_var(size, self.wrapper_call),
                self.codegen_int_array_var(stride, self.wrapper_call),
                f"&{tmp_name}",
            ]
            self.wrapper_call.writeline(f"AtenTensorHandle {tmp_name};")
            self.wrapper_call.writeline(
                f"AOTI_TORCH_ERROR_CODE_CHECK(aoti_torch__alloc_from_pool({', '.join(args)}));"
            )
            return f"RAIIAtenTensorHandle({tmp_name})"

        return "alloc_from_pool({})".format(
            ", ".join(
                [
                    name,
                    pexpr(offset),  # bytes not numel
                    self.codegen_dtype(dtype),
                    self.codegen_shape_tuple(shape),
                    self.codegen_shape_tuple(stride),
                ]
            )
        )

    def codegen_reinterpret_view(
        self, data, size_list, stride_list, offset, writer
    ) -> str:
        dim = str(len(size_list))
        size = self.codegen_shape_tuple(size_list)
        stride = self.codegen_shape_tuple(stride_list)
        offset = self.codegen_sizevar(offset)

        if config.abi_compatible:
            tmp_name = f"tmp_tensor_handle_{next(self.tmp_tensor_id)}"
            # Because the memory planning is done in two passes (see the implementation
            # of self.generate), the writeline behavior is different in the two passes.
            if writer is None:
                writer = self

            args = [
                f"{data.get_name()}",
                dim,
                self.codegen_int_array_var(
                    size,
                    writer,
                    known_statically=self.is_statically_known_list_of_ints(size_list),
                ),
                self.codegen_int_array_var(
                    stride,
                    writer,
                    known_statically=self.is_statically_known_list_of_ints(stride_list),
                ),
                offset,
            ]

            def gen_reinterpret_call(writer, args):
                writer.writeline(
                    f"auto {tmp_name} = reinterpret_tensor_wrapper({', '.join(args)});"
                )

            if (
                self.can_stack_allocate_buffer(data)
                and self.is_statically_known_list_of_ints(size_list)
                and self.is_statically_known_list_of_ints(stride_list)
                and ir.is_contiguous_strides_for_shape(stride_list, size_list)
            ):
                gen_reinterpret_call(writer, args)
                return tmp_name

            gen_reinterpret_call(writer, args)

            # NB, the return handle here represents a temporary tensor, which will be automatically
            # released.
            # Here's a sample usage in the cpp wrapper code:
            # ```
            # aoti_torch_addmm_out(
            #     buf1,
            #     arg1_1,
            #     RAIIAtenTensorHandle(tmp_tensor_handle_0),
            #     buf0,
            #     1L,
            #     1L));
            # ```
            # RAIIAtenTensorHandle(tmp_tensor_handle_0) will be released after the call to addmm_out.
            # This could be problematic when it's used in a different pattern, for example:
            # ````
            # AtenTensorHandle tensor_args[] = {RAIIAtenTensorHandle(tmp_tensor_handle_2), buf5, buf6};
            # aoti_torch_proxy_executor_call_function(..., tensor_args);
            # ````
            # RAIIAtenTensorHandle(tmp_tensor_handle_2) will be invalid when it's used in the latter
            # kernel call.
            #
            # This is solved by updating the proxy_executor invocation to
            # ```
            # aoti_torch_proxy_executor_call_function(...,
            #     std::vector<AtenTensorHandle>{
            #         RAIIAtenTensorHandle(tmp_tensor_handle_2), buf5, buf6
            #     }.data()
            # );
            # ```
            return f"wrap_with_raii_handle_if_needed({tmp_name})"
        else:
            args = [data.get_name(), size, stride, offset]
            return f"reinterpret_tensor({', '.join(args)})"

    def codegen_device_copy(self, src, dst):
        if config.abi_compatible:
            self.writeline(
                f"AOTI_TORCH_ERROR_CODE_CHECK(aoti_torch_tensor_copy_(expensive_copy_to_tensor_if_needed({src}), {dst}));"
            )
        else:
            self.writeline(f"{dst}.copy_({src});")

    def codegen_multi_output(self, name, value):
        # in the abi_compatible mode, outputs are retrieved by passing
        # output pointers, so we skip its codegen here.
        if not config.abi_compatible:
            super().codegen_multi_output(name, value)

    def generate_extern_kernel_args_decl_if_needed(
        self, op_overload, raw_args, output_args
    ):
        arg_types = [x.real_type for x in op_overload._schema.arguments]
        return_types = [x.type for x in op_overload._schema.returns]

        new_tensor_args = []
        new_int_args = []

        def fill_args(arg, arg_type):
            static_arg_types = (
                torch.FloatType,
                torch.BoolType,
                torch.StringType,
                torch.Type,
                torch.DeviceObjType,
            )
            inductor_tensor_buffers = (
                ir.Buffer,
                ir.ReinterpretView,
            )

            if isinstance(arg_type, torch.TensorType):
                assert isinstance(arg, inductor_tensor_buffers), f"got {type(arg)}"
                new_tensor_args.append(f"{arg.codegen_reference()}")
            elif isinstance(arg_type, torch.IntType):
                # int
                new_int_args.append(str(arg))
            elif isinstance(arg_type, torch.SymIntType):
                # SymInt
                expr = arg.node.expr if isinstance(arg, torch.SymInt) else arg
                new_int_args.append(self.expr_printer(expr))
            elif isinstance(arg_type, torch.NumberType):
                # Scalar of type int
                assert isinstance(arg, (int, float, bool))
                # Only treat int Scalar as dynamic
                if isinstance(arg, int):
                    new_int_args.append(str(arg))
            elif isinstance(arg_type, torch.ListType):
                assert isinstance(arg, (list, tuple))

                # List[Tensor]
                if isinstance(arg_type.getElementType(), torch.TensorType):
                    new_tensor_args.extend([f"{a.codegen_reference()}" for a in arg])
                # List[Optional[Tensor]]
                elif isinstance(
                    arg_type.getElementType(), torch.OptionalType
                ) and isinstance(
                    arg_type.getElementType().getElementType(), torch.TensorType
                ):
                    new_tensor_args.extend(
                        [f"{a.codegen_reference()}" for a in arg if a is not None]
                    )
                # List[int]
                elif isinstance(arg_type.getElementType(), torch.IntType):
                    new_int_args.extend([str(a) for a in arg])
                # List[SymInt]
                elif isinstance(arg_type.getElementType(), torch.SymIntType):
                    expressions = [
                        a.node.expr if isinstance(a, torch.SymInt) else a for a in arg
                    ]
                    new_int_args.extend(
                        [self.expr_printer(expr) for expr in expressions]
                    )
                # List[Scalar]
                elif isinstance(arg_type.getElementType(), torch.NumberType):
                    # Only treat int Scalar as dynamic
                    is_int_type = [isinstance(a, int) for a in arg]
                    if any(is_int_type):
                        assert all(
                            is_int_type
                        ), "AOTInductor only supports int scalars of the same type"
                        new_int_args.extend([str(a) for a in arg])
                else:
                    assert isinstance(
                        arg_type.getElementType(), static_arg_types  # type: ignore[arg-type]
                    ), f"Fall through arguments must be one of static_arg_types, got {type(arg_type)}"
            else:
                assert isinstance(
                    arg_type, static_arg_types  # type: ignore[arg-type]
                ), f"Fall through arguments must be one of static_arg_types, got {type(arg_type)}"

        for arg, arg_type in zip(raw_args, arg_types):
            if arg is not None:
                if isinstance(arg_type, torch.OptionalType):
                    fill_args(arg, arg_type.getElementType())
                else:
                    fill_args(arg, arg_type)

        def fill_output_arg(arg, return_type):
            if isinstance(return_type, torch.TensorType):
                self.writeline(f"AtenTensorHandle {arg}_handle;  // output buffer")
                self.writeline(
                    f"AOTI_TORCH_ERROR_CODE_CHECK(aoti_torch_new_uninitialized_tensor(&{arg}_handle));"
                )
                self.writeline(f"RAIIAtenTensorHandle {arg}({arg}_handle);")
                new_tensor_args.append(f"{arg}")
            elif isinstance(return_type, torch.SymIntType):
                raise NotImplementedError("NYI support for return type: SymInt")
            elif isinstance(return_type, torch.ListType) and isinstance(
                return_type.getElementType(), torch.SymIntType
            ):
                raise NotImplementedError("NYI support for return type: List[SymInt]")
            else:
                raise AssertionError(f"Unsupported return type found: {return_type}")

        # TODO: Only support tensor(s) returns for now, SymInt is not implemented yet
        for return_type in return_types:
            if isinstance(return_type, (torch.TensorType)):
                pass
            elif isinstance(return_type, torch.OptionalType):
                assert isinstance(return_type.getElementType(), torch.TensorType)
            elif isinstance(return_type, torch.ListType):
                assert isinstance(return_type.getElementType(), torch.TensorType)
            else:
                raise NotImplementedError(
                    f"return type {return_type} is not yet supported."
                )

        for output_arg in output_args:
            assert output_arg is not None, "Optional return types are not yet supported"
            if isinstance(output_arg, (list, tuple)):
                for out in output_arg:
                    fill_output_arg(out, torch.TensorType.get())
            else:
                fill_output_arg(output_arg, torch.TensorType.get())

        return new_tensor_args, new_int_args

    def generate_extern_kernel_alloc_and_find_schema_if_needed(
        self,
        name,
        kernel,
        codegen_args,
        cpp_op_schema,
        cpp_kernel_key,
        cpp_kernel_overload_name="",
        op_overload=None,
        raw_args=None,
        outputs=None,
    ):
        if config.is_fbcode():
            assert op_overload is not None
            assert raw_args is not None
            assert outputs is not None

            return self.generate_extern_kernel_alloc_and_find_schema_if_needed_fbcode(
                name,
                cpp_kernel_key,
                op_overload,
                raw_args,
                outputs,
            )
        else:
            return self.generate_extern_kernel_alloc_and_find_schema_if_needed_oss(
                name,
                kernel,
                codegen_args,
                cpp_op_schema,
                cpp_kernel_key,
                cpp_kernel_overload_name,
            )

    def generate_extern_kernel_alloc_and_find_schema_if_needed_oss(
        self,
        name,
        kernel,
        codegen_args,
        cpp_op_schema,
        cpp_kernel_key,
        cpp_kernel_overload_name="",
    ):
        if cpp_kernel_key not in self.extern_call_ops:
            self.writeline(
                f"static auto op_{cpp_kernel_key} = c10::Dispatcher::singleton()"
            )
            self.writeline(
                f'\t.findSchemaOrThrow("{kernel}", "{cpp_kernel_overload_name}")'
            )
            self.writeline(f"\t.typed<{cpp_op_schema}>();")
            self.extern_call_ops.add(cpp_kernel_key)

        self.writeline(
            f"auto {name} = op_{cpp_kernel_key}.call({', '.join(codegen_args)});"
        )

    def generate_extern_kernel_alloc_and_find_schema_if_needed_fbcode(
        self,
        name,
        cpp_kernel_key,
        op_overload,
        raw_args,  # contains both args and flatten kwargs
        outputs,
    ):
        def extract_output_name(out):
            assert out is not None, "None, i.e. optional output is not supported"
            if isinstance(out, ir.MultiOutput):
                return out.get_name()
            elif isinstance(out, (list, tuple)):
                return type(out)(extract_output_name(o) for o in out)
            else:
                raise AssertionError(f"Unexpected output: {type(out)}")

        # output_args has the same pytree structure as outputs
        output_args = extract_output_name(outputs)
        if isinstance(output_args, str):
            output_args = [output_args]

        (
            tensor_call_args,
            int_call_args,
        ) = self.generate_extern_kernel_args_decl_if_needed(
            op_overload, raw_args, output_args
        )

        tensor_call_args_str = ", ".join(tensor_call_args)
        int_call_args_str = ", ".join(int_call_args)

        extern_kernel_node_index = len(V.graph.extern_kernel_nodes) - 1

        self.writeline(
            f"aoti_torch_proxy_executor_call_function(proxy_executor, "
            f"{extern_kernel_node_index}, "
            f"{len(int_call_args)}, "
            f"std::vector<int64_t>{{{int_call_args_str}}}.data(), "
            f"{len(tensor_call_args)}, "
            f"std::vector<AtenTensorHandle>{{{tensor_call_args_str}}}.data());"
        )

        self.extern_call_ops.add(cpp_kernel_key)

    def val_to_cpp_arg_str(self, type_, val, is_legacy_abi) -> str:
        if (
            config.abi_compatible
            and not is_legacy_abi
            and isinstance(type_, torch.OptionalType)
        ):
            if val is None:
                return "0"  # nullptr is not available in C
            if isinstance(val, (bool, int, str, float)):
                var_name = f"var_{next(self.arg_var_id)}"
                self.writeline(f"auto {var_name} = {self.val_to_arg_str(val)};")
                return f"&{var_name}"
            if not isinstance(type_.getElementType(), torch.TensorType):
                return f"&{self.val_to_arg_str(val)}"

        return self.val_to_arg_str(val)

    def val_to_arg_str(self, val) -> str:
        if val is None:
            # When None is passed as an argument, it represents an optional that does not contain a value.
            if config.abi_compatible:
                return "0"  # nullptr is not available in C
            return "c10::nullopt"
        elif isinstance(val, bool):
            if config.abi_compatible:
                return "1" if val else "0"
            else:
                return "true" if val else "false"
        elif isinstance(val, int):
            # uint64_t is long on Linux, but long long on MacOS
            return f"{val}LL" if sys.platform == "darwin" else f"{val}L"
        elif isinstance(val, str):
            return f'"{val}"'
        elif isinstance(val, (ir.Buffer, ReinterpretView)):
            return val.codegen_reference()
        elif isinstance(val, torch.device):
            return self.codegen_device(val)
        elif isinstance(val, torch.dtype):
            return self.codegen_dtype(val)
        elif isinstance(val, float) and val in [float("inf"), float("-inf")]:
            if val == float("inf"):
                return "std::numeric_limits<float>::infinity()"
            else:
                return "-std::numeric_limits<float>::infinity()"
        elif isinstance(val, (list, tuple)):
            # FIXME handle embedded optional types?
            result = f"{{{', '.join(self.val_to_arg_str(x) for x in val)}}}"
            if config.abi_compatible:
                static = self.is_statically_known_list_of_ints(val)
                # Need to pass the array length because we can't use std::vector
                return f"{self.codegen_int_array_var(result, known_statically=static)}, {len(val)}"
            else:
                return result
        else:
            return repr(val)


class CudaWrapperCodeGen(CppWrapperCodeGen):
    """
    Generates cpp wrapper for running on GPU and calls CUDA kernels
    """

    def __init__(self):
        super().__init__()
        self.grid_id = count()
        self.cuda = True

    def write_header(self):
        if V.graph.is_const_graph:
            # We do not write header for constant graph, it will be written by main module.
            return

        super().write_header()

        self.header.splice("#include <filesystem>")
        if config.abi_compatible:
            self.header.splice(
                "#include <torch/csrc/inductor/aoti_runtime/utils_cuda.h>"
            )
        else:
            self.header.splice(
                """
                #include <c10/cuda/CUDAGuard.h>
                #include <c10/cuda/CUDAStream.h>
                """
            )

        self.header.splice(
            """
            #define CUDA_DRIVER_CHECK(EXPR)                    \\
            do {                                               \\
                CUresult code = EXPR;                          \\
                const char *msg;                               \\
                cuGetErrorString(code, &msg);                  \\
                if (code != CUDA_SUCCESS) {                    \\
                    throw std::runtime_error(                  \\
                        std::string("CUDA driver error: ") +   \\
                        std::string(msg));                     \\
                }                                              \\
            } while (0);

            namespace {

            struct Grid {
                Grid(uint32_t x, uint32_t y, uint32_t z)
                  : grid_x(x), grid_y(y), grid_z(z) {}
                uint32_t grid_x;
                uint32_t grid_y;
                uint32_t grid_z;

                bool is_non_zero() {
                    return grid_x > 0 && grid_y > 0 && grid_z > 0;
                }
            };

            }  // anonymous namespace

            static inline CUfunction loadKernel(
                    std::string filePath,
                    const std::string &funcName,
                    uint32_t sharedMemBytes,
                    const std::optional<std::string> &cubinDir = std::nullopt) {
                if (cubinDir) {
                    std::filesystem::path p1{*cubinDir};
                    std::filesystem::path p2{filePath};
                    filePath = (p1 / p2.filename()).string();
                }

                CUmodule mod;
                CUfunction func;
                CUDA_DRIVER_CHECK(cuModuleLoad(&mod, filePath.c_str()));
                CUDA_DRIVER_CHECK(cuModuleGetFunction(&func, mod, funcName.c_str()));
                if (sharedMemBytes > 0) {
                    CUDA_DRIVER_CHECK(cuFuncSetAttribute(
                        func,
                        CU_FUNC_ATTRIBUTE_MAX_DYNAMIC_SHARED_SIZE_BYTES,
                        sharedMemBytes
                    ))
                }
                return func;
            }

            static inline void launchKernel(
                    CUfunction func,
                    uint32_t gridX,
                    uint32_t gridY,
                    uint32_t gridZ,
                    uint32_t numWarps,
                    uint32_t sharedMemBytes,
                    void* args[],
                    cudaStream_t stream) {
                CUDA_DRIVER_CHECK(cuLaunchKernel(
                    func, gridX, gridY, gridZ, 32*numWarps, 1, 1, sharedMemBytes, stream, args, nullptr
                ));
            }
            """
        )

    def write_get_raw_stream(self, index):
        name = f"stream{index}"
        self.writeline(
            f"cudaStream_t {name} = at::cuda::getCurrentCUDAStream({index});"
        )
        return name

    def define_kernel(
        self, name: str, kernel: str, metadata: Optional[str] = None, cuda=True
    ):
        if not cuda:
            return super().define_kernel(name, kernel, metadata, cuda)

    def generate(self, is_inference):
        self.prefix.writeline("\n")
        if not V.graph.aot_mode:
            for kernel in chain(
                self.src_to_kernel.values(), self.user_defined_kernel_cache.values()
            ):
                self.prefix.writeline(f"static CUfunction {kernel} = nullptr;")
            self.prefix.writeline("\n")
        return super().generate(is_inference)

    @functools.lru_cache(None)
    def generate_load_kernel_once(
        self, name: str, mangled_name: str, cubin_path: str, shared_mem: int
    ):
        if V.graph.aot_mode:
            self.writeline(f"if (kernels.{name} == nullptr) {{")
            self.writeline(
                f"""    kernels.{name} = loadKernel("{cubin_path}", "{mangled_name}", {shared_mem}, this->cubin_dir_);"""
            )
            self.writeline("}")
        else:
            self.writeline(f"if ({name} == nullptr) {{")
            self.writeline(
                f"""    {name} = loadKernel("{cubin_path}", "{mangled_name}", {shared_mem});"""
            )
            self.writeline("}")

    def generate_args_decl(self, call_args):
        dynamic_symbols = V.graph.sizevars.free_symbols()
        # TODO: only works for constant now, need type info
        new_args = []
        for arg in call_args:
            var_name = f"var_{next(self.arg_var_id)}"
            if isinstance(arg, (sympy.Integer, sympy.Symbol, SymbolicCallArg)):
                self.writeline(f"auto {var_name} = {arg};")
            elif isinstance(arg, sympy.Expr):
                self.writeline(f"auto {var_name} = {self.expr_printer(arg)};")
            elif is_int(arg):
                self.writeline(f"int {var_name} = {arg};")
            elif is_float(arg):
                self.writeline(f"float {var_name} = {arg};")
            elif any(str(arg) == s.name for s in dynamic_symbols):
                self.writeline(f"auto {var_name} = {arg};")
            elif arg == "nullptr":
                self.writeline(f"auto {var_name} = nullptr;")
            elif arg == "c10::nullopt":
                self.writeline(f"auto {var_name} = c10::nullopt;")
            else:
                if config.abi_compatible:
                    self.writeline(f"CUdeviceptr {var_name};")
                    self.writeline(
                        f"AOTI_TORCH_ERROR_CODE_CHECK(aoti_torch_get_data_ptr({arg}, reinterpret_cast<void**>(&{var_name})));"
                    )
                else:
                    self.writeline(
                        f"CUdeviceptr {var_name} = reinterpret_cast<CUdeviceptr>({arg}.data_ptr());"
                    )
            new_args.append(f"&{var_name}")

        return ", ".join(new_args)

    def generate_default_grid(self, name: str, grid: List[Any], cuda: bool = True):
        """
        Generate grid configs for launching a CUDA kernel using the grid
        function from triton_heuristics.
        """
        if not cuda:
            return grid
        assert isinstance(grid, list), f"expected {grid=} to be a list"
        grid = [e.inner_expr if isinstance(e, SymbolicCallArg) else e for e in grid]
        grid_fn = default_grid(*grid)
        params = CudaKernelParamCache.get(name)
        assert (
            params is not None
        ), f"cuda kernel parameters for {name} should already exist at this moment, only found {CudaKernelParamCache.get_keys()}"
        block_cfg = {
            "XBLOCK": params["x_block"],
            "YBLOCK": params["y_block"],
            "ZBLOCK": params["z_block"],
        }
        return grid_fn(block_cfg)

    def generate_kernel_call(
        self,
        name,
        call_args,
        grid=None,
        device_index=None,
        cuda=True,
        triton=True,
        arg_types=None,
        grid_fn: str = "grid",
    ):
        if not cuda:
            # Even in CudaWrapperCodeGen, we may see cpp kernels
            return super().generate_kernel_call(
                name, call_args, grid, device_index, cuda, triton, arg_types
            )

        params = CudaKernelParamCache.get(name)
        assert (
            params is not None
        ), f"cuda kernel parameters for {name} should already exist at this moment"
        mangled_name = params.get("mangled_name", None)
        assert mangled_name is not None, "missing mangled_name"
        cubin_path = params.get(get_cpp_wrapper_cubin_path_name(), None)
        assert cubin_path is not None and os.path.exists(
            cubin_path
        ), f"cubin file should already exist at this moment: {cubin_path}"
        shared_mem = params.get("shared_mem", 0)

        self.generate_load_kernel_once(name, mangled_name, cubin_path, shared_mem)

        call_args = self.generate_args_decl(call_args)
        kernel_args_var = f"kernel_args_var_{next(self.kernel_callsite_id)}"
        self.writeline(f"void* {kernel_args_var}[] = {{{call_args}}};")
        stream = (
            "stream" if V.graph.aot_mode else self.write_get_raw_stream(device_index)
        )
        grid_name = f"{name}_grid_{next(self.grid_id)}"
        assert isinstance(
            grid, (list, tuple)
        ), f"expected grid to be a list or tuple but got: {grid=}"

        grid = [V.graph.sizevars.simplify(item) for item in grid]
        grid_uses_symbolic_shapes = any(item.free_symbols for item in grid)
        grid_args = [self.grid_expr_printer(item) for item in grid]
        grid_args_str = ", ".join(grid_args)
        self.writeline(f"Grid {grid_name} = Grid({grid_args_str});")

        if grid_uses_symbolic_shapes:
            self.writeline(f"if ({grid_name}.is_non_zero()) {{")
        kernel_var_name = f"kernels.{name}" if V.graph.aot_mode else name
        self.writeline(
            "launchKernel({}, {}, {}, {}, {}, {}, {}, {});".format(
                kernel_var_name,
                f"{grid_name}.grid_x",
                f"{grid_name}.grid_y",
                f"{grid_name}.grid_z",
                params["num_warps"],
                params["shared_mem"],
                kernel_args_var,
                stream,
            )
        )
        if grid_uses_symbolic_shapes:
            self.writeline("}")<|MERGE_RESOLUTION|>--- conflicted
+++ resolved
@@ -1032,7 +1032,7 @@
                 signature.append(
                     TensorArg(
                         name=key,
-                        buffer=arg.codegen_reference(),
+                        buffer=arg.get_name(),
                         dtype=arg.get_dtype(),
                         offset=0,
                     )
@@ -1043,18 +1043,10 @@
                 # offset relative to the underlying buffer
                 signature.append(
                     TensorArg(
-<<<<<<< HEAD
                         name=key,
                         buffer=arg.data.get_name(),
                         dtype=arg.get_dtype(),
                         offset=arg.layout.offset,
-=======
-                        key,
-                        arg.get_name(),
-                        arg.get_dtype(),
-                        # For ReinterpretView, we do not want to check alignment
-                        not isinstance(arg, ReinterpretView),
->>>>>>> 9405e826
                     )
                 )
             else:
