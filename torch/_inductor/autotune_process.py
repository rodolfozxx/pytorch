from __future__ import annotations

import contextlib
import dataclasses
import functools
import logging
import os
import queue
import time
import warnings
from concurrent.futures import ThreadPoolExecutor
from ctypes import byref, c_size_t, c_void_p
from multiprocessing.process import BaseProcess
from multiprocessing.queues import Queue
from typing import (
    Any,
    Callable,
    Dict,
    Iterable,
    List,
    Optional,
    Sequence,
    Tuple,
    TYPE_CHECKING,
    Union,
)

import torch
from torch import multiprocessing
from torch._dynamo.testing import rand_strided

from torch._inductor import ir
from torch._inductor.codecache import CUDACodeCache, DLLWrapper, PyCodeCache

if TYPE_CHECKING:
    from torch._inductor.select_algorithm import TritonTemplateCaller

from . import config
from .utils import do_bench
from .virtualized import V

CUDA_VISIBLE_DEVICES = "CUDA_VISIBLE_DEVICES"
EXIT_HANDLER_REGISTERED = False

log = logging.getLogger(__name__)


# Used to synchronize between parent and child processes
class Ping:
    pass


class Pong:
    pass


@contextlib.contextmanager
def set_cuda_visible_device(device: Optional[int]):
    """
    Context manager to set the CUDA_VISIBLE_DEVICES environment variable to the
    specified single device. If device is None, don't manipulate the environment.
    """
    if device is None:
        yield
        return

    current = os.environ.get(CUDA_VISIBLE_DEVICES)
    os.environ[CUDA_VISIBLE_DEVICES] = str(device)
    try:
        yield
    finally:
        if current is None:
            del os.environ[CUDA_VISIBLE_DEVICES]
        else:
            os.environ[CUDA_VISIBLE_DEVICES] = current


@dataclasses.dataclass
class TuningProcess:
    """
    Abstraction for launching a helper process to benchmark kernels. Spawns
    the parent process and uses multiprocessing queues to send benchmark
    requests and return results.
    """

    device: Optional[int] = None
    process: Optional[BaseProcess] = None
    request_queue: Optional[Queue[Any]] = None
    response_queue: Optional[Queue[Any]] = None

    @staticmethod
    def process_main(
        request_queue: Queue[Any],
        response_queue: Queue[Any],
    ) -> None:
        """
        Entry point for the child process.
        """
        log.debug(
            "Entering TuningProcess child. Visible devices = %s",
            os.environ.get(CUDA_VISIBLE_DEVICES),
        )
        try:
            TuningProcess.workloop(request_queue, response_queue)
        except Exception as ex:
            log.exception("Exception in TuningProcess: %s", ex)

    @staticmethod
    def workloop(request_queue: Queue[Any], response_queue: Queue[Any]) -> None:
        """
        Work loop for the benchmarking subprocess.
        """
        while True:
            obj = request_queue.get()

            if obj is None:
                break  # None is a sentinel for the child to terminate
            elif isinstance(obj, Ping):
                response_queue.put(Pong())
            elif isinstance(obj, BenchmarkRequest):
                response_queue.put(obj.benchmark())
            else:
                raise RuntimeError(f"Invalid request type {type(obj)}")

    def valid(self) -> bool:
        """
        True if the sub-process has been initialized.
        """
        return (
            self.process is not None
            and self.request_queue is not None
            and self.response_queue is not None
        )

    def clear(self) -> None:
        """
        Reset to an uninitialized state.
        """
        self.process = self.request_queue = self.response_queue = None

    def initialize(self) -> None:
        """
        Create child process, request/response queues, and do the warm up.
        Set the environment to make only the provided GPU device visible
        to the process.
        """
        if self.valid():
            return

        # cuda runtime does not work with "fork", use "spawn" to start processes.
        ctx = multiprocessing.get_context("spawn")
        self.request_queue = ctx.Queue()
        self.response_queue = ctx.Queue()

        self.process = ctx.Process(
            target=self.process_main,
            args=(
                self.request_queue,
                self.response_queue,
            ),
        )
        assert self.process is not None
        with set_cuda_visible_device(self.device):
            self.process.start()

    def put(self, obj: Any) -> None:
        """
        Push a work item to the child process.
        """
        # In case of a prior crash, ensure the subprocess is running
        self.initialize()
        assert self.request_queue is not None
        self.request_queue.put(obj)

    def get(
        self, result_timeout=1.0, graceful_timeout=3.0, terminate_timeout=1.0
    ) -> Any:
        """
        Get a response from the child process.
        """
        assert self.process is not None
        assert self.response_queue is not None
        while True:
            try:
                start = time.time()
                remaining_timeout = result_timeout
                res = None
                while remaining_timeout is not None and remaining_timeout >= 1.0:
                    remaining_timeout -= 0.5
                    try:
                        res = self.response_queue.get(timeout=0.5)
                        break
                    except queue.Empty:
                        if not self.process.is_alive():
                            raise  # is being caught a few lines below
                if res is None:
                    res = self.response_queue.get(timeout=remaining_timeout)
                end = time.time()
                return res
            except queue.Empty:
                status = self.process.exitcode
                end = time.time()
                if status is None:
                    self.kill(
                        graceful_timeout=graceful_timeout,
                        terminate_timeout=terminate_timeout,
                    )
                else:
                    # child process crashed
                    self.clear()
                raise

    def terminate(self) -> None:
        """
        Signal the child process to terminate.
        """
        if self.valid():
            assert self.process is not None
            assert self.request_queue is not None
            self.request_queue.put(None)

    def wait(self) -> None:
        """
        Wait for the child process to exit.
        """
        if self.process is not None:
            self.process.join()
            self.clear()

    def kill(self, graceful_timeout=5.0, terminate_timeout=1.0) -> None:
        # Tries to kill the process, using a graceful_timeout in which the process
        # is allowed to exit gracefully. If the process is still alive,
        # it will be terminated. If that is not sufficient to end it
        # within terminate_timeout seconds, it will be killed.
        if self.process is not None:
            self.terminate()
            self.process.join(timeout=graceful_timeout)
            if self.process.is_alive():
                log.warning(
                    "Sending SIGTERM to process with PID %d",
                    self.process.pid,
                )
                self.process.terminate()
                self.process.join(timeout=terminate_timeout)
                if self.process.is_alive():
                    log.error(
                        "Sending SIGKILL to process with PID %d",
                        self.process.pid,
                    )
                    self.process.kill()  # This should definitely end the process
            self.clear()


@dataclasses.dataclass
class TuningProcessPool:
    """
    Maintains a pool of TuningProcesses to benchmark kernels in parallel
    across devices. By default, we create one TuningProcess per device and
    set the sub-process environment to make only that device visible.
    """

    processes: Optional[queue.Queue[TuningProcess]] = None
    executor: Optional[ThreadPoolExecutor] = None

    def initialize(self) -> None:
        """
        Start the child processes.
        """
        assert (self.processes is None) == (self.executor is None)
        if self.processes is not None:
            return

        devices = self.get_device_list()
        log.debug("Sub-process autotune device list: %s", devices)

        # Launch the child processes and push a msg to "warm up"
        self.processes = queue.Queue()
        for device in devices:
            p = TuningProcess(device=device)
            p.initialize()
            p.put(Ping())
            self.processes.put(p)

        # Wait for the initialization to finish
        for p in self.processes.queue:
            assert isinstance(p.get(result_timeout=None), Pong)

        # Use a thread pool to manage distributing work to the subprocesses.
        # Threads block on an available process, so it makes sense to match
        # the number of threads with the number of devices.
        self.executor = ThreadPoolExecutor(max_workers=len(devices))

        # Register the exit handler for the parent process so it will terminate
        # the child processes.
        global EXIT_HANDLER_REGISTERED
        if not EXIT_HANDLER_REGISTERED:
            EXIT_HANDLER_REGISTERED = True
            import atexit

            atexit.register(self.terminate)

    def get_device_list(self) -> Sequence[Optional[int]]:
        """
        Gather the list of devices to be used in the pool.
        """
        if not config.autotune_multi_device:
            # Don't use multiple devices
            return [None]

        count = torch.cuda.device_count()

        # If the user specified the visible devices in the env, use those.
        if CUDA_VISIBLE_DEVICES in os.environ:
            devices = [int(d) for d in os.environ[CUDA_VISIBLE_DEVICES].split(",")]
            assert len(devices) <= count
            return devices

        return list(range(count))

    def terminate(self) -> None:
        """
        Signal all child processes to terminate.
        """
        if self.executor is not None:
            self.executor.shutdown()
            self.executor = None

        if self.processes is not None:
            for p in self.processes.queue:
                p.terminate()
            for p in self.processes.queue:
                p.wait()
            self.processes = None

    def target(self, choice: TritonTemplateCaller) -> float:
        """
        Entry point for the thread-pool helper threads: Wait for an open TuningProcess,
        remove it from the queue, execute the benchmark in that subprocess, and return
        the TuningProcess to the queue.
        """
        assert choice.bmreq is not None
        assert self.processes is not None

        process = self.processes.get()
        process.put(choice.bmreq)
        try:
            return process.get(
                config.max_autotune_subproc_result_timeout_seconds,
                config.max_autotune_subproc_graceful_timeout_seconds,
                config.max_autotune_subproc_terminate_timeout_seconds,
            )
        except queue.Empty:
            warnings.warn(
                f"Failed to benchmark choice '{choice}'. It will be ignored. "
                "Please debug the root cause in case the choice can bring perf gains."
            )
            # set to INF so this choice will be ignored
            return float("inf")
        finally:
            self.processes.put(process)

    def benchmark(
        self,
        choices: List[TritonTemplateCaller],
    ) -> Dict[TritonTemplateCaller, float]:
        """
        Benchmark each choice in a separate process.
        """
        assert self.processes is not None, "Tuning process pool is not initialized"
        assert self.executor is not None

        results = {}

        # Use a ThreadExecutorPool to spread the work across the subprocesses and
        # to grab subprocesses as soon as they're free.
        for choice, result in zip(choices, self.executor.map(self.target, choices)):
            results[choice] = result

        return results


tuning_pool = TuningProcessPool()


LayoutViewOrBuffer = Union[ir.Layout, ir.Buffer, ir.ReinterpretView]


@dataclasses.dataclass
class TensorMeta:
    device: torch.device
    dtype: torch.dtype
    sizes: torch._prims_common.ShapeType
    strides: torch._prims_common.StrideType
    offset: int
    name: Optional[str] = None

    @classmethod
    def from_irnodes(
        cls, irnodes: Union[LayoutViewOrBuffer, Sequence[LayoutViewOrBuffer]]
    ) -> Union[TensorMeta, List[TensorMeta]]:
        if isinstance(irnodes, Sequence):
            result: List[Any] = [cls.from_irnodes(x) for x in irnodes]
            assert all(isinstance(x, TensorMeta) for x in result)
            return result

        node = irnodes
        if isinstance(node, ir.Layout):
            node = ir.Buffer("fake", node)

        dtype = node.get_dtype()
        assert dtype is not None
        node_name = None
        try:
            node_name = node.get_name()
        except Exception:
            pass
        return TensorMeta(
            device=node.get_device(),
            dtype=dtype,
            sizes=V.graph.sizevars.size_hints(
                node.get_size(),
                fallback=config.unbacked_symint_fallback,
            ),
            strides=V.graph.sizevars.size_hints(
                node.get_stride(),
                fallback=config.unbacked_symint_fallback,
            ),
            offset=V.graph.sizevars.size_hint(
                node.get_layout().offset,
                fallback=config.unbacked_symint_fallback,
            ),
            name=node_name,
        )

    def to_tensor(self) -> torch.Tensor:
        return rand_strided(
            self.sizes,
            self.strides,
            device=self.device,
            dtype=self.dtype,
            extra_size=self.offset,
        )


@dataclasses.dataclass
class BenchmarkRequest:
    """
    Only handle triton template benchmark for now. The extern kernel benchmark
    can be done inside the same process since they usually don't cause crash.

    Important: Instances of this class and subclasses have to be serializable
    across process boundaries. Do not put CUDA Tensors in here!
    """

    def __init__(
        self,
        kernel_name: str,
        input_tensor_meta: Union[TensorMeta, List[TensorMeta]],
        output_tensor_meta: Union[TensorMeta, List[TensorMeta]],
        extra_args: Iterable[Any],
    ):
        # the kernel name defined in the module
        self.kernel_name = kernel_name

        if isinstance(input_tensor_meta, TensorMeta):
            input_tensor_meta = [input_tensor_meta]
        self.input_tensor_meta = input_tensor_meta

        if isinstance(output_tensor_meta, (tuple, list)):
            assert len(output_tensor_meta) == 1
            output_tensor_meta = output_tensor_meta[0]
        self.output_tensor_meta = output_tensor_meta

        self.extra_args = extra_args

    def make_run_fn(
        self, *input_tensors: torch.Tensor, output_tensor: torch.Tensor
    ) -> Callable[[], None]:
        raise NotImplementedError()

    def cleanup_run_fn(self) -> None:
        pass

    def benchmark(
        self,
        *input_tensors: torch.Tensor,
        output_tensor: Optional[torch.Tensor] = None,
    ) -> float:
        debug = log.isEnabledFor(logging.DEBUG)
        if debug:
            start_ts = time.time()

        # create args and out tensor
        if output_tensor is None:
            assert len(input_tensors) == 0
            # We need unique tensors, so we use that the non-unique tensor list
            (
                _,
                input_tensors,
                output_tensor,
            ) = self.create_argument_tensors_from_metadata()

        if debug:
            create_tensor_elapse = time.time() - start_ts  # type: ignore[possibly-undefined]
            start_ts = time.time()

        fn = self.make_run_fn(*input_tensors, output_tensor=output_tensor)

        if debug:
            load_elapse = time.time() - start_ts  # type: ignore[possibly-undefined]
            start_ts = time.time()

        out = do_bench(fn)
        torch.cuda.synchronize()  # shake out any CUDA errors

        if debug:
            bench_elapse = time.time() - start_ts  # type: ignore[possibly-undefined]
            log.debug(
                "InChildProcess %s: load %f, create tensor %f, bench %f",
                str(self),
                load_elapse,  # type: ignore[possibly-undefined]
                create_tensor_elapse,  # type: ignore[possibly-undefined]
                bench_elapse,
            )
        self.cleanup_run_fn()
        return out

    def create_argument_tensors_from_metadata(
        self,
    ) -> Tuple[Tuple[torch.Tensor, ...], Tuple[torch.Tensor, ...], torch.Tensor]:
        """
        Creates argument tensor from metadata.
        Returns a tuple of (input_tensors, unique_input_tensors, output_tensor)
        """
        seen_names = set()
        input_tensors = tuple(x.to_tensor() for x in self.input_tensor_meta)
        unique_input_tensors = []
        for tensor, tensor_meta in zip(input_tensors, self.input_tensor_meta):
            if tensor_meta.name is not None:
                if tensor_meta.name in seen_names:
                    continue
            seen_names.add(tensor_meta.name)
            unique_input_tensors.append(tensor)
        output_tensor: torch.Tensor = self.output_tensor_meta.to_tensor()
        return tuple(input_tensors), tuple(unique_input_tensors), output_tensor


class TestBenchmarkRequest(BenchmarkRequest):
    """
    Supports unit testing. Defined in this file so that the TuningProcess
    sub-process knows how to unpickle these objects.
    """

    def __init__(self, value: Optional[float] = None) -> None:
        self.value = value

    def benchmark(
        self, *input_tensors: torch.Tensor, output_tensor: Optional[torch.Tensor] = None
    ) -> float:
        if self.value is None:
            raise Exception("Failed to run")
        return self.value


class TritonBenchmarkRequest(BenchmarkRequest):
    # Important: Instances of this class have to be serializable
    # across process boundaries. Do not put CUDA Tensors in here!

    def __init__(
        self,
        kernel_name: str,
        input_tensor_meta: Union[TensorMeta, List[TensorMeta]],
        output_tensor_meta: Union[TensorMeta, List[TensorMeta]],
        extra_args: Iterable[Any],
        module_path: str,  # the path of the module defining the triton kernel
        module_cache_key: str,
        grid: List[int],
        num_stages: int,
        num_warps: int,
    ):
        super().__init__(kernel_name, input_tensor_meta, output_tensor_meta, extra_args)
        self.module_path = module_path
        self.module_cache_key = module_cache_key
        self.grid = grid
        self.num_stages = num_stages
        self.num_warps = num_warps

    def make_run_fn(
        self, *input_tensors: torch.Tensor, output_tensor: torch.Tensor
    ) -> Callable[[], None]:
        mod = PyCodeCache.load_by_key_path(self.module_cache_key, self.module_path)
        log.debug(
            "benchmark module key: %s, path: %s",
            self.module_cache_key,
            self.module_path,
        )

        run_method = getattr(mod, self.kernel_name).run
        extra_args = list(self.extra_args)

        # Newer version of triton add warmup argument to JITFunction.run.
        # This code handles backward-compatibility.
        warmup_arg = {}
        import inspect

        if "warmup" in inspect.signature(run_method).parameters:
            warmup_arg["warmup"] = False

        return functools.partial(
            run_method,
            *input_tensors,
            output_tensor,
            *self.extra_args,
            grid=self.grid,
            **warmup_arg,
            num_stages=self.num_stages,
            num_warps=self.num_warps,
        )

    def __str__(self) -> str:
        return f"{self.kernel_name=}, {self.module_path=}, {self.module_cache_key=}"


class CUDABenchmarkRequest(BenchmarkRequest):
    # Important: Instances of this class have to be serializable
    # across process boundaries. Do not put CUDA Tensors in here!

    def __init__(
        self,
        kernel_name: str,
        input_tensor_meta: Union[TensorMeta, List[TensorMeta]],
        output_tensor_meta: Union[TensorMeta, List[TensorMeta]],
        extra_args: Iterable[Any],
        source_code: str,
    ):
        super().__init__(kernel_name, input_tensor_meta, output_tensor_meta, extra_args)
        self.source_code = source_code
        self.workspace_size: int = 0
        self.workspace: Optional[torch.Tensor] = None
        self.DLL: Optional[DLLWrapper] = None
        self._workspace_size_updated = False
        self.hash_key: str = ""
        self.source_file: str = ""
        self.hash_key, self.source_file = CUDACodeCache.write(self.source_code, "so")
        self.unique_input_tensor_meta = self._create_unique_tensor_meta(
            input_tensor_meta
        )

    def _create_unique_tensor_meta(self, input_tensor_meta):
        unique_input_tensor_meta: List[TensorMeta] = []
        seen = set()
        for tm in input_tensor_meta:
            if tm.name is None:
                unique_input_tensor_meta.append(tm)
            elif tm.name not in seen:
                unique_input_tensor_meta.append(tm)
                seen.add(tm.name)
        return unique_input_tensor_meta

    def precompile(self):
        # Prepopulate CUDACodeCache
        # may happen in separate Threadpool
<<<<<<< HEAD
        log.debug("Precompiling %s", str(self))
        CUDACodeCache.compile(self.source_code, "so")
        log.debug("Done precompiling %s", str(self))
=======
        log.debug("Precompiling %s", self)
        CUDACodeCache.load(self.source_code, "so")
        log.debug("Done precompiling %s", self)
>>>>>>> dd0b8707

    def make_run_fn(
        self, *input_tensors: torch.Tensor, output_tensor: torch.Tensor
    ) -> Callable[[], None]:
        self.ensure_dll_loaded()
        self.update_workspace_size()
        args = [
            c_void_p(tensor.data_ptr())
            for tensor in list(input_tensors) + [output_tensor]
        ]
        assert len(args) == len(self.unique_input_tensor_meta) + 1
        log.debug(
            "make_run_fn: self.kernel_name=%s, self.source_file=%s, self.hash_key=%s, self.DLL=%s, args=%s, self.extra_args=%s",
            self.kernel_name,
            self.source_file,
            self.hash_key,
            self.DLL,
            args,
            self.extra_args,
        )
        stream_ptr = c_void_p(torch.cuda.current_stream().cuda_stream)
        run_method = getattr(self.DLL, self.kernel_name)
        workspace_ptr = c_void_p(0)
        if self.workspace_size > 0:
            self.workspace = torch.zeros(
                (self.workspace_size + 7) // 8,
                dtype=torch.float64,
                device=output_tensor.device,
            )
            workspace_ptr = c_void_p(self.workspace.data_ptr())

        # Generate partial function.
        return functools.partial(
            run_method,
            *args,
            *self.extra_args,
            None,  # null workspace size ptr
            workspace_ptr,  # set workspace ptr,
            stream_ptr,
        )

    def update_workspace_size(self) -> None:
        if self._workspace_size_updated:
            return
        self.ensure_dll_loaded()
        args = [c_void_p(None) for _ in range(len(self.unique_input_tensor_meta) + 1)]
        stream_ptr = c_void_p(torch.cuda.current_stream().cuda_stream)

        run_method = getattr(self.DLL, self.kernel_name)
        # Retrieve workspace_size and initialize workspace.
        c_workspace_size = c_size_t()
        run_method(
            *args,  # input ptrs and output ptrs
            *self.extra_args,
            byref(
                c_workspace_size
            ),  # set workspace size ptr to retrieve workspace size
            None,  # null workspace ptr
            stream_ptr,
        )
        torch.cuda.synchronize()  # shake out any CUDA errors
        self.workspace_size = c_workspace_size.value
        log.debug(
            "update_workspace_size called: new workspace size=%d, self.kernel_name=%s, self.source_file=%s, self.hash_key=%s, self.DLL=%s, args=%s, self.extra_args=%s",  # noqa: B950
            self.workspace_size,
            self.kernel_name,
            self.source_file,
            self.hash_key,
            self.DLL,
            args,
            self.extra_args,
        )
        self._workspace_size_updated = True

    def ensure_dll_loaded(self):
        if self.DLL is None:
            self.DLL, self.hash_key, self.source_file = CUDACodeCache.load(
                self.source_code, "so"
            )

    def cleanup_run_fn(self) -> None:
        if self.DLL is not None:
            self.DLL.close()
        self.workspace = None

    def __str__(self) -> str:
        return f"{self.kernel_name=}, {self.source_file=}, {self.hash_key=}"


def benchmark_in_sub_process(
    choices: List[TritonTemplateCaller],
) -> Dict[TritonTemplateCaller, float]:
    """
    Do benchmarking in a subprocess and return the perf number (latency).
    """
    return tuning_pool.benchmark(choices)<|MERGE_RESOLUTION|>--- conflicted
+++ resolved
@@ -660,15 +660,9 @@
     def precompile(self):
         # Prepopulate CUDACodeCache
         # may happen in separate Threadpool
-<<<<<<< HEAD
-        log.debug("Precompiling %s", str(self))
+        log.debug("Precompiling %s", self)
         CUDACodeCache.compile(self.source_code, "so")
-        log.debug("Done precompiling %s", str(self))
-=======
-        log.debug("Precompiling %s", self)
-        CUDACodeCache.load(self.source_code, "so")
         log.debug("Done precompiling %s", self)
->>>>>>> dd0b8707
 
     def make_run_fn(
         self, *input_tensors: torch.Tensor, output_tensor: torch.Tensor
