from typing import Any, cast, Dict, List, Optional, Set, Tuple, Union

import typing_extensions

import torch.nn as nn

from torch.distributed._composable import contract
from torch.distributed._tensor import DeviceMesh
from ._fsdp_api import MixedPrecisionPolicy
from ._fsdp_common import FSDPMeshInfo, HSDPMeshInfo
from ._fsdp_init import (
    _get_device_from_mesh,
    _get_managed_modules,
    _get_managed_states,
    _get_post_forward_mesh_info,
    _init_default_fully_shard_mesh,
    _move_states_to_device,
)
from ._fsdp_param_group import FSDPParamGroup
from ._fsdp_state import _get_module_fsdp_state, FSDPState


# The decorator adds a state object to `module` that can be accessed via
# `fully_shard.state(module)`. The state object and module are 1:1.
@contract(state_cls=FSDPState)
def fully_shard(
    module: nn.Module,
    *,
    mesh: Optional[DeviceMesh] = None,
    reshard_after_forward: Union[bool, int] = True,
    mp_policy: MixedPrecisionPolicy = MixedPrecisionPolicy(),
):
    """
    Shard module parameters across data parallel workers.

    This function applies fully sharded data parallelism (FSDP) or a variant to
    ``module``, a technique for memory savings at the cost of communication.
    Parameters are sharded across ``mesh``, and in turn, so are their gradients
    and optimizer states.

    The sharded parameters are all-gathered to construct the unsharded
    parameters for forward or backward computation. The unsharded parameters
    are freed after computation to save memory. The gradients are reduced
    across the mesh and divided by the mesh size for data parallelism. The
    optimizer step runs on the sharded parameters.

    Each call to ``fully_shard`` constructs one communication group that
    includes the parameters in ``module.parameters()`` except those already
    assigned to a group from a nested call. Each group's parameters and its
    gradients are communicated together in one collective, respectively.
    Constructing multiple groups across the model (e.g. "layer by layer")
    allows for peak memory savings and communication/computation overlap.

    Implementation-wise, the sharded parameters are represented as
    :class:`DTensor` s, sharded on dim-0, and the unsharded parameters are
    represented as :class:`Tensor` s. A module forward pre-hook all-gathers the
    parameters, and a module forward hook frees them. Similar backward hooks
    gather parameters and later free parameters/reduce gradients.

    Args:
        mesh (Optional[DeviceMesh]): This data parallel mesh defines the
            sharding and device. If 1D, then parameters are fully sharded
            across the 1D mesh (FSDP). If 2D, then parameters are sharded
            across the 0th dim and replicated across the 1st dim (HSDP). The
            mesh's device type gives the device type used for communication;
            if a CUDA or CUDA-like device type, then we use the current device.
        reshard_after_forward (Union[bool, int]): This controls the parameter
            behavior after forward and can trade off memory and communication:
            - If ``True``, then this reshards parameters after forward and
            all-gathers in backward.
            - If ``False``, then this keeps the unsharded parameters in memory
            after forward and avoids the all-gather in backward.
            - If an ``int``, then this represents the world size to reshard to
            after forward. It should be a number between 1 and the ``mesh``
            shard dimension size, exclusive. A common choice may be the
            intra-node size (e.g. ``torch.cuda.device_count()``). This allows
            the all-gather in backward to be over a smaller world size at the
            cost of higher memory usage than setting to ``True``.
            - The root FSDP state has its value specially set to ``False`` as a
            heuristic since its parameters would typically be immediately
            all-gathered for backward.
            - After forward, the parameters registered to the module depend on
            to this: The registered parameters are the sharded parameters if
            ``True``; unsharded parameters if ``False``; and the paramters
            resharded to the smaller mesh otherwise. To modify the parameters
            between forward and backward, the registered parameters must be the
            sharded parameters. For ``False`` or an ``int``, this can be done
            by manually resharding via :meth:`reshard`.
        mp_policy (MixedPrecisionPolicy): This controls the mixed precision
            policy, which offers parameter/reduction mixed precision for this
            module. See :class:`MixedPrecisionPolicy` for details.
    """
    if isinstance(module, (nn.ModuleList, nn.ModuleDict)):
        raise ValueError(
            f"fully_shard does not support containers that do not implement forward: {module}"
        )
    mesh = mesh or _init_default_fully_shard_mesh()
    if mesh.ndim not in (1, 2):
        raise ValueError(f"fully_shard expects a 1D or 2D DeviceMesh but got {mesh}")
    elif mesh.ndim == 1:
        mesh_info = FSDPMeshInfo(mesh, shard_mesh_dim=0)
    else:
        mesh_info = HSDPMeshInfo(mesh, shard_mesh_dim=1, replicate_mesh_dim=0)
    device = _get_device_from_mesh(mesh)
    post_forward_mesh_info = _get_post_forward_mesh_info(
        reshard_after_forward, mesh_info
    )

    state = fully_shard.state(module)
    state.init(module, device, mp_policy)

    managed_modules = _get_managed_modules(module)
    params, buffers = _get_managed_states(managed_modules)
    _move_states_to_device(params, buffers, device, mesh_info)
    if params:
        state._fsdp_param_group = FSDPParamGroup(
            params, module, mesh_info, post_forward_mesh_info, device, mp_policy
        )

    # Place FSDP leftmost for highest priority in the method resolution order
    cls = module.__class__
    dct = {"__deepcopy__": unimplemented_deepcopy}
    new_cls = type(f"FSDP{cls.__name__}", (FSDP, cls), dct)
    module.__class__ = new_cls
    return module


def unimplemented_deepcopy(*args: Any, **kwargs: Any) -> typing_extensions.Never:
    raise AssertionError(
        "FSDP does not support deepcopy. Please use state dict for serialization."
    )


class FSDP:
    def __new__(cls, *args, **kwargs):
        """
        Override ``__new__`` to remove the FSDP class and directly construct
        the original class for cases like indexing into a container module.
        """
        # Use index 2 since 0 is the dynamically constructed `FSDP<...>` class
        # and index 1 is the `FSDP` class itself
        orig_cls = cls.__mro__[2]
        self = orig_cls.__new__(orig_cls, *args, **kwargs)
        self.__init__(*args, **kwargs)
        return self

    def reshard(self) -> None:
        """
        Reshards the module's parameters by freeing unsharded parameters if
        needed. This method is *not* recursive.
        """
        state = self._get_fsdp_state()
        if fsdp_param_group := state._fsdp_param_group:
            fsdp_param_group.reshard()

    def set_is_last_backward(self, is_last_backward: bool) -> None:
        """
        Sets whether the next backward is the last one, meaning that FSDP
        should wait for gradient reduction to finish and clear internal data
        structures used for explicit prefetching.
        """
        state = self._get_fsdp_state()
        state._state_ctx.is_last_backward = is_last_backward

    def set_requires_gradient_sync(
        self, requires_gradient_sync: bool, recurse: bool = True
    ) -> None:
        """
        Sets if the module should sync gradients. This can be used to implement
        gradient accumulation without communication. For HSDP, this controls
        both reduce-scatter and all-reduce together.

        Args:
            requires_gradient_sync (bool): Whether to reduce gradients for the
                module's parameters.
            recurse (bool): Whether to set for all submodules or just the
                passed-in module.
        """
        for module in cast(nn.Module, self).modules():
            if isinstance(module, FSDP):
                state = module._get_fsdp_state()
                if fsdp_param_group := state._fsdp_param_group:
                    fsdp_param_group.reduce_scatter_grads = requires_gradient_sync
                    fsdp_param_group.all_reduce_grads = requires_gradient_sync

    def set_requires_all_reduce(self, requires_all_reduce: bool, recurse: bool = True):
        """
        Sets if the module should all-reduce gradients. This can be used to
        implement gradient accumulation with only reduce-scatter but not
        all-reduce for HSDP.
        """
<<<<<<< HEAD
        module = cast(nn.Module, self)
        states = (
            [_get_module_fsdp_state(module)]
            if not recurse
            else [_get_module_fsdp_state(submodule) for submodule in module.modules()]
        )
        for state in states:
            if state and (fsdp_param_group := state._fsdp_param_group):
                fsdp_param_group.all_reduce_grads = requires_all_reduce

    @staticmethod
    def fuse_comm_groups(*modules: nn.Module) -> None:
        for module in modules:
            if not isinstance(module, FSDP):
                raise ValueError(
                    f"Requires FSDP modules but got {type(module)}:\n{module}"
                )
        root_modules = _get_root_modules(modules)
        if len(modules) != len(root_modules):  # enforce for simplicity
            nonroot_modules = set(modules) - set(root_modules)
            raise NotImplementedError(
                f"Fusing parent-child modules is not supported. Children: {nonroot_modules}"
            )
        if len(modules) < 2:
            return  # no-op
        fsdp_states = tuple(fully_shard.state(module) for module in modules)
        FSDPState.fuse(fsdp_states)


def _get_root_modules(modules: Tuple[nn.Module, ...]) -> Tuple[nn.Module, ...]:
    """
    Returns a tuple of the modules in ``modules`` that are root modules with
    respect to the given modules. These are the ones that are not the child of
    any other module in ``modules``.
    """
    root_modules: List[nn.Module] = []
    module_to_submodules: Dict[nn.Module, Set[nn.Module]] = {
        module: set(module.modules()) for module in modules
    }
    for candidate_module in modules:
        is_root_module = True
        for module, submodules in module_to_submodules.items():
            is_child_module = (
                candidate_module is not module and candidate_module in submodules
            )
            if is_child_module:
                is_root_module = False
                break
        if is_root_module:
            root_modules.append(candidate_module)
    return tuple(root_modules)
=======
        for module in cast(nn.Module, self).modules():
            if isinstance(module, FSDP):
                state = module._get_fsdp_state()
                if fsdp_param_group := state._fsdp_param_group:
                    fsdp_param_group.all_reduce_grads = requires_all_reduce

    def _get_fsdp_state(self) -> FSDPState:
        if (state := _get_module_fsdp_state(cast(nn.Module, self))) is None:
            raise AssertionError(f"No FSDP state found on {self}")
        return state
>>>>>>> 0adaa8f8
<|MERGE_RESOLUTION|>--- conflicted
+++ resolved
@@ -189,16 +189,16 @@
         implement gradient accumulation with only reduce-scatter but not
         all-reduce for HSDP.
         """
-<<<<<<< HEAD
-        module = cast(nn.Module, self)
-        states = (
-            [_get_module_fsdp_state(module)]
-            if not recurse
-            else [_get_module_fsdp_state(submodule) for submodule in module.modules()]
-        )
-        for state in states:
-            if state and (fsdp_param_group := state._fsdp_param_group):
-                fsdp_param_group.all_reduce_grads = requires_all_reduce
+        for module in cast(nn.Module, self).modules():
+            if isinstance(module, FSDP):
+                state = module._get_fsdp_state()
+                if fsdp_param_group := state._fsdp_param_group:
+                    fsdp_param_group.all_reduce_grads = requires_all_reduce
+
+    def _get_fsdp_state(self) -> FSDPState:
+        if (state := _get_module_fsdp_state(cast(nn.Module, self))) is None:
+            raise AssertionError(f"No FSDP state found on {self}")
+        return state
 
     @staticmethod
     def fuse_comm_groups(*modules: nn.Module) -> None:
@@ -240,16 +240,4 @@
                 break
         if is_root_module:
             root_modules.append(candidate_module)
-    return tuple(root_modules)
-=======
-        for module in cast(nn.Module, self).modules():
-            if isinstance(module, FSDP):
-                state = module._get_fsdp_state()
-                if fsdp_param_group := state._fsdp_param_group:
-                    fsdp_param_group.all_reduce_grads = requires_all_reduce
-
-    def _get_fsdp_state(self) -> FSDPState:
-        if (state := _get_module_fsdp_state(cast(nn.Module, self))) is None:
-            raise AssertionError(f"No FSDP state found on {self}")
-        return state
->>>>>>> 0adaa8f8
+    return tuple(root_modules)