# mypy: ignore-errors

import functools
import inspect
import itertools
import types
from typing import Dict, List, Optional, TYPE_CHECKING, Union

import torch

from .. import variables
from ..bytecode_transformation import create_call_function, create_rot_n
from ..exc import unimplemented, Unsupported
from ..source import AttrSource, ConstantSource, DefaultsSource, GetItemSource
<<<<<<< HEAD
from ..utils import get_first_attr, identity, make_cell
=======
from ..utils import get_first_attr, identity, istype, make_cell
>>>>>>> 64a3d0df
from .base import typestr, VariableTracker

if TYPE_CHECKING:
    from torch._guards import Source


def wrap_bound_arg(tx, val, source=None):
    # Source propagation is best effort since not every object we encounter has a source to begin with.
    if isinstance(val, VariableTracker):
        return val
    elif not source:
        from torch._dynamo.variables.builder import SourcelessBuilder

        return SourcelessBuilder()(tx, val)
    else:
        from torch._dynamo.variables.builder import VariableBuilder

        return VariableBuilder(tx, source=source)(val)


def wrap_args_kwargs(tx, result):
    for k, v in list(result.items()):
        if isinstance(v, (tuple, dict)):
            # args/kwargs
            result[k] = wrap_bound_arg(tx, v)


def init_cellvars(parent, result, code):
    closure_cells = dict()
    side_effects = parent.output.side_effects

    # for name in itertools.chain(code.co_cellvars, code.co_freevars):
    for name in code.co_cellvars:
        closure_cells[name] = side_effects.track_cell_new()
        if name in result:
            side_effects.store_cell(closure_cells[name], result.pop(name))

    return closure_cells


def _create_nested_fn(
    code, f_globals, name, defaults, closure, kwdefaults, annotations
):
    from types import FunctionType

    func = FunctionType(code, f_globals, name, defaults, closure)
    func.__kwdefaults__ = kwdefaults

    if isinstance(annotations, tuple):
        from itertools import pairwise

        annotations = dict(pairwise(annotations))

    # TypeError: __annotations__ must be set to a dict object
    assert annotations is None or isinstance(annotations, dict)
    func.__annotations__ = annotations

    return func


class BaseUserFunctionVariable(VariableTracker):
    def get_filename(self):
        return self.get_code().co_filename

    def get_name(self):
        return self.get_code().co_name

    def call_function(
        self, tx, args: "List[VariableTracker]", kwargs: "Dict[str, VariableTracker]"
    ) -> "VariableTracker":
        return tx.inline_user_function_return(
            self, list(self.self_args()) + list(args), kwargs
        )

    def call_hasattr(self, tx, name: str) -> VariableTracker:
        result = False

        try:
            result = hasattr(self.get_function(), name)
        except NotImplementedError:
            if name == "__name__" and isinstance(self, NestedUserFunctionVariable):
                result = True
        return variables.ConstantVariable.create(result)

    def inspect_parameter_names(self):
        return list(inspect.signature(self.get_function()).parameters)

    def closure_vars(self, tx):
        return {}


class UserFunctionVariable(BaseUserFunctionVariable):
    """Some unsupported user-defined global function"""

    @classmethod
    def create_with_source(cls, value, source):
        return cls(
            value,
            source=source,
        )

    def __init__(self, fn, is_constant=False, **kwargs):
        super().__init__(**kwargs)
        if getattr(fn, "_dynamo_marked_constant", False):
            # This method should be treated as a constant for the purposes of compilation
            self.is_constant = True
        else:
            self.is_constant = False

        assert isinstance(
            fn, (types.FunctionType, torch.jit.ScriptFunction)
        ), f"expected FunctionType found {typestr(fn)} {fn}"
        # unpack @torch._dynamo.optimize()(fn) wrapped function
        fn = inspect.getattr_static(fn, "_torchdynamo_inline", fn)
        # unpack torch.jit.script_if_tracing
        if inspect.getattr_static(fn, "__script_if_tracing_wrapper", False):
            fn = inspect.getattr_static(fn, "__original_fn", fn)
        self.fn: types.FunctionType = fn

    def as_python_constant(self):
        if istype(self, UserFunctionVariable):
            return self.fn
        # subclasses (such as methods) usually aren't a constant
        return super().as_python_constant()

    def self_args(self):
        return []

    def get_function(self):
        return self.fn

    def get_code(self):
        return self.fn.__code__

    def python_type(self):
        return types.FunctionType

    def has_self(self):
        return getattr(self.fn, "__self__", None) is not None

    def get_globals(self):
        return self.fn.__globals__

    def bind_args(self, parent, args, kwargs):
        assert not self.is_constant
        tx = parent.output.root_tx
        wrap = functools.partial(wrap_bound_arg, tx=tx)

        fn: types.FunctionType = self.fn
        defaults = fn.__defaults__ or []
        defaults_sources = [
            None if self.source is None else DefaultsSource(self.source, idx)
            for idx, _ in enumerate(defaults)
        ]
        fake_func = types.FunctionType(
            fn.__code__,
            fn.__globals__,
            fn.__name__,
            tuple(
                [
                    wrap(val=arg, source=source)
                    for arg, source in zip(defaults, defaults_sources)
                ]
            ),
            fn.__closure__,
        )
        if fn.__kwdefaults__:
            kwdefaults_sources = {
                k: None
                if self.source is None
                else DefaultsSource(self.source, k, is_kw=True)
                for k in fn.__kwdefaults__
            }
            fake_func.__kwdefaults__ = {
                k: wrap(val=v, source=kwdefaults_sources[k])
                for k, v in fn.__kwdefaults__.items()
            }

        bound = inspect.signature(fake_func).bind(*args, **kwargs)
        bound.apply_defaults()
        result = dict(bound.arguments.items())

        wrap_args_kwargs(tx, result)
        closure_cells = init_cellvars(parent, result, fn.__code__)
        closure = self.fn.__closure__ or ()
        assert len(closure) == len(self.fn.__code__.co_freevars)
        for idx, name, cell in zip(
            itertools.count(), self.fn.__code__.co_freevars, closure
        ):
            if name == "__class__":
                source = AttrSource(self.source, "__class__") if self.source else None
                result[name] = variables.UserDefinedClassVariable(
                    cell.cell_contents,
                    source=source,
                )
            else:
                var = tx.match_nested_cell(name, cell)
                if var is not None:
                    # optimization for cleaner codegen
                    result[name] = var
                elif self.source:
                    from .builder import VariableBuilder

                    side_effects = parent.output.side_effects
                    if cell in side_effects:
                        out = side_effects[cell]
                    else:
                        closure_cell = GetItemSource(
                            AttrSource(self.source, "__closure__"), idx
                        )
                        closure_cell_contents = AttrSource(
                            closure_cell, "cell_contents"
                        )
                        try:
                            contents_var = VariableBuilder(
                                parent, closure_cell_contents
                            )(cell.cell_contents)
                        except ValueError:
                            # Cell has not yet been assigned
                            contents_var = variables.DeletedVariable()

                        if (
                            closure_cell_contents.name()
                            not in tx.mutated_closure_cell_contents
                        ):
                            # Optimistically don't allocate the cell, to
                            # reduce the number of side effects.  This is
                            # important for cond, as without it, any accesses
                            # to closures create side effects and cond doesn't
                            # support side effects.  If we're wrong and this
                            # closure cell gets written to, we will restart
                            # the analysis with this cell's name in the
                            # mutated list here
                            result[name] = contents_var
                            continue

                        # cells are written to with "cell_contents",
                        # so the source should just be the closure_cell, not its contents
                        out = side_effects.track_cell_existing(closure_cell, cell)
                        side_effects.store_cell(
                            out,
                            contents_var,
                        )

                    result[name] = out

                else:
                    from .builder import SourcelessBuilder

                    result[name] = SourcelessBuilder()(tx, cell.cell_contents)

        return result, closure_cells

    def export_freevars(self, parent, child):
        pass

    def call_hasattr(self, tx, name: str) -> VariableTracker:
        result = hasattr(self.fn, name)
        return variables.ConstantVariable.create(result)

    def call_function(
        self, tx, args: "List[VariableTracker]", kwargs: "Dict[str, VariableTracker]"
    ) -> "VariableTracker":
        if self.is_constant:
            return invoke_and_store_as_constant(
                tx, self.fn, self.get_name(), args, kwargs
            )

        return super().call_function(tx, args, kwargs)


class UserMethodVariable(UserFunctionVariable):
    """Some unsupported user-defined method"""

    def __init__(self, fn, obj, **kwargs):
        super().__init__(fn=fn, **kwargs)
        self.obj = obj

    def __str__(self):
        return f"{self.__class__.__name__}({self.fn}, {self.obj})"

    def self_args(self):
        return [self.obj]

    def python_type(self):
        return types.MethodType

    def call_function(
        self, tx, args: "List[VariableTracker]", kwargs: "Dict[str, VariableTracker]"
    ) -> "VariableTracker":
        # For nn.Module methods, redirecting to NNModuleVariable.call_method for optimized solution
        # rather than simple inlining. E.g, putting `call_method` op in FX graph for `forward` method
        # since we ensure `forward` of allowed modules can be traced by AOT safely.
        # Note this is not only for allowed modules, as user customized modules can extend from
        # allowed modules but using parent's `forward` method, which is also covered by this branch.

        # If we are tracing the higher order op, we want Dynamo to step inside
        # the module call so that Dynamo can see the underlying parameters and
        # buffers and raise them as inputs to the graph. The is_root_tracer
        # check bypasses the if condition for non-root tracers and directly
        # calls the super().call_function at the end, which is basically
        # equivalent of inlining the method.
        if tx.output.is_root_tracer() and isinstance(
            self.obj, variables.NNModuleVariable
        ):
            module_attr = getattr(self.fn, "__module__", "")
            if (
                module_attr is not None
                and module_attr.startswith("torch.nn.")
                or self.is_constant
            ):
                return self.obj.call_method(
                    tx, self.fn.__name__, args, kwargs, constant=self.is_constant
                )
        return super().call_function(tx, args, kwargs)

    def inspect_parameter_names(self):
        return super().inspect_parameter_names()[1:]


class WrappedUserMethodVariable(UserMethodVariable):
    def __init__(self, wrapped, context, **kwargs):
        kwargs.pop("fn", None)
        kwargs.pop("obj", None)
        super().__init__(wrapped.fn, wrapped.obj, **kwargs)
        self.wrapped = wrapped
        self.context = context

    def call_function(
        self, tx, args: "List[VariableTracker]", kwargs: "Dict[str, VariableTracker]"
    ) -> "VariableTracker":
        self.context.enter(tx)
        result = super().call_function(tx, args, kwargs)
        self.context.exit(tx)
        return result


class WrappedUserFunctionVariable(UserFunctionVariable):
    def __init__(self, wrapped, context, **kwargs):
        kwargs.pop("fn", None)
        kwargs.pop("obj", None)
        super().__init__(wrapped.fn, **kwargs)
        self.wrapped = wrapped
        self.context = context

    def call_function(
        self, tx, args: "List[VariableTracker]", kwargs: "Dict[str, VariableTracker]"
    ) -> "VariableTracker":
        self.context.enter(tx)
        result = super().call_function(tx, args, kwargs)
        self.context.exit(tx)
        return result


def invoke_and_store_as_constant(tx, fn, name, args, kwargs):
    def convert(x):
        if isinstance(x, variables.TensorVariable):
            return x.get_real_value()
        return x.as_python_constant()

    args = [convert(x) for x in args]
    kwargs = {k: convert(v) for k, v in kwargs.items()}
    res = fn(*args, **kwargs)
    return tx.output.register_attr_or_module(
        res,
        name,
        source=ConstantSource(name),
    )


class NestedUserFunctionVariable(BaseUserFunctionVariable):
    _nonvar_fields = {
        "closure_scope",
        "f_globals",
        *BaseUserFunctionVariable._nonvar_fields,
    }

    def __init__(
        self,
        fn_name,
        code,
        f_globals,
        defaults,
        kwdefaults,
        annotations,
        closure,
        closure_scope,
        wrapped_reconstructible=None,
        **kwargs,
    ):
        super().__init__(**kwargs)
        assert isinstance(fn_name.as_python_constant(), str)
        assert isinstance(code.as_python_constant(), types.CodeType)
        assert isinstance(f_globals, dict)
        self.fn_name = fn_name
        self.code = code
        self.f_globals = f_globals
        self.defaults = defaults
        self.kwdefaults = kwdefaults
        self.annotations = annotations
        self.closure = closure
        if closure is None:
            closure_scope = None
        self.closure_scope = closure_scope
        # Either a source or a VT with .can_reconstruct() == True
        self.wrapped_reconstructible: Optional[
            Union[Source, VariableTracker]
        ] = wrapped_reconstructible

    def self_args(self):
        return []

    def get_code(self):
        return self.code.as_python_constant()

    def get_function(self):
        if self.closure:
            raise NotImplementedError()
        func = types.FunctionType(
            self.code.as_python_constant(),
            self.f_globals,
            self.fn_name.as_python_constant(),
        )
        if self.defaults:
            func.__defaults__ = self.defaults.as_python_constant()
        if self.kwdefaults:
            func.__kwdefaults__ = self.kwdefaults.as_python_constant()
        if self.annotations:
            annotations = self.annotations.as_python_constant()
            if isinstance(annotations, tuple):
                from itertools import pairwise

                annotations = dict(pairwise(annotations))

            # TypeError: __annotations__ must be set to a dict object
            assert isinstance(annotations, dict)
            func.__annotations__ = annotations
        return func

    def has_closure(self):
        return self.closure is not None

    def has_self(self):
        return False

    def get_globals(self):
        return self.f_globals

    def bind_args(self, parent, args, kwargs):
        from .misc import InlinedClosureVariable

        code = self.get_code()
        func = types.FunctionType(
            code,
            self.f_globals,
            self.fn_name.as_python_constant(),
            tuple(self.defaults.items) if self.defaults else None,
            tuple(make_cell(None) for _ in range(len(self.get_code().co_freevars))),
        )
        if self.kwdefaults:
            func.__kwdefaults__ = self.kwdefaults.keys_as_python_constant()
        bound = inspect.signature(func).bind(*args, **kwargs)
        bound.apply_defaults()
        result = dict(bound.arguments.items())
        wrap_args_kwargs(parent.output.root_tx, result)
        closure_cells = init_cellvars(parent, result, code)

        for idx, name in enumerate(code.co_freevars):
            cell = self.closure.items[idx]
            assert getattr(cell, name, name) == name
            assert name not in result
            if isinstance(cell, InlinedClosureVariable):
                # InlinedClosureVariable's are created from LOAD_CLOSURE's from
                # InliningInstructionTranslators when the variable name is not found in closure_cells.
                # They should remain outside of closure_cells, so that our callee (the
                # InliningInstructionTranslator that traces `func`) handles
                # the cell correctly - that is, the cell's contents are treated as if they
                # are local variables, like in UserFunctionVariable's bind_args for freevars.
                cand = parent
                while cand and name not in cand.symbolic_locals:
                    cand = cand.parent
                if cand is None:
                    raise RuntimeError(
                        f"Couldn't find {name} in the symbolic_locals of the inline interpreter stack"
                    )
                result[name] = cand.symbolic_locals[name]
            else:
                closure_cells[name] = self.closure.items[idx]

        return result, closure_cells

    def export_freevars(self, parent, child):
        code = self.get_code()
        for var in code.co_freevars:
            if var in child.symbolic_locals:
                parent.symbolic_locals[var] = child.symbolic_locals[var]

    def reconstruct(self, codegen):
        codegen.load_import_from(__name__, "_create_nested_fn")
        codegen(self.code)
        codegen.extend_output([codegen._create_load_const(self.f_globals)])
        codegen(self.fn_name)

        if self.defaults:
            codegen(self.defaults)
        else:
            codegen.extend_output([codegen.create_load_const(None)])

        if self.closure:
            codegen(self.closure)
        else:
            codegen.extend_output([codegen.create_load_const(None)])

        if self.kwdefaults:
            codegen(self.kwdefaults)
        else:
            codegen.extend_output([codegen.create_load_const(None)])

        if self.annotations:
            try:
                annotations = self.annotations.as_python_constant()
                codegen.extend_output([codegen._create_load_const(annotations)])
            except NotImplementedError:
                codegen(self.annotations)
        else:
            codegen.extend_output([codegen.create_load_const(None)])

        codegen.extend_output(create_call_function(7, push_null=True))

        if self.wrapped_reconstructible:
            codegen.load_import_from("functools", "wraps")
            codegen(self.wrapped_reconstructible)
            codegen.extend_output(create_call_function(1, True))
            codegen.extend_output(create_rot_n(2))
            codegen.extend_output(create_call_function(1, True))

        return []


def _traceable_collective_remaps():
    # We can't rely on importing from distributed, since it's not always built
    if torch.distributed.is_available():
        from torch.distributed._functional_collectives import (
            traceable_collective_remaps,
        )

        return traceable_collective_remaps
    return {}


def _traceable_collectives_source(tx, fn):
    assert torch.distributed.is_available(), "Illegal invocation."
    assert fn in _traceable_collective_remaps().values()

    inner_name = fn.__name__
    path_source = tx.import_source("torch.distributed._functional_collectives")
    return AttrSource(path_source, inner_name)


class CollectiveFunctionRewriteVariable(UserFunctionVariable):
    """
    Some of the torch.distributed.* collective APIs are possible to rewrite to 'traceable' collectives.

    This class provides both a way to check if a function is remappable, and perform the remapping.

    In the case that a function is 'remappable' but only for some combinations of call-time arguments,
    we check the args at `call_function` time and fall back to graph-breaking if needed.  This is no worse
    than status-quo as we currently graph-break on all distributed.* collectives.
    """

    def __init__(self, fn, *, replacement_var, **kwargs):
        super().__init__(fn, **kwargs)
        assert isinstance(replacement_var, UserFunctionVariable)
        self.replacement_var = replacement_var

    @staticmethod
    def create(tx, old_fn, source, **options):
        new_fn, new_source = CollectiveFunctionRewriteVariable.rewrite(tx, old_fn)
        return CollectiveFunctionRewriteVariable(
            old_fn,
            replacement_var=UserFunctionVariable(new_fn, source=new_source, **options),
            source=source,
            **options,
        )

    @staticmethod
    def can_rewrite(variable):
        return (
            inspect.isfunction(variable) and variable in _traceable_collective_remaps()
        )

    @staticmethod
    def rewrite(tx, fn):
        new_fn = _traceable_collective_remaps()[fn]
        return new_fn, _traceable_collectives_source(tx, new_fn)

    def call_function(
        self, tx, args: "List[VariableTracker]", kwargs: "Dict[str, VariableTracker]"
    ) -> "VariableTracker":
        # call_function must check any unsupported arguments and graph-break.
        # It's safe to assume args/kwargs from orig_fn map 1:1 to args/kwargs of remapped_fn,
        # since that's the contract for putting a mapping in `traceable_collective_remaps`
        if "async_op" in kwargs and kwargs["async_op"].as_python_constant():
            unimplemented(
                f"CollectiveFunctionRewriteVariable can't support async_op=True for {self.fn}"
            )
        return self.replacement_var.call_function(tx, args, kwargs)


class FunctoolsPartialVariable(VariableTracker):
    def __init__(self, func: VariableTracker, args, keywords, **kwargs):
        super().__init__(**kwargs)
        self.func = func
        assert isinstance(args, list)
        self.args = args
        assert isinstance(keywords, dict)
        self.keywords = keywords

    def call_function(
        self, tx, args: "List[VariableTracker]", kwargs: "Dict[str, VariableTracker]"
    ) -> "VariableTracker":
        merged_args = self.args + args
        merged_kwargs = {**self.keywords, **kwargs}
        return self.func.call_function(tx, merged_args, merged_kwargs)

    def call_hasattr(self, tx, name: str) -> VariableTracker:
        # functools.partial uses slots, so attributes are constant
        return variables.ConstantVariable.create(
            hasattr(functools.partial(identity), name)
        )

    def as_python_constant(self):
        return functools.partial(
            self.func.as_python_constant(),
            *[arg.as_python_constant() for arg in self.args],
            **{k: v.as_python_constant() for k, v in self.keywords.items()},
        )

<<<<<<< HEAD
    def reconstruct(self, codegen):
        codegen.load_import_from("functools", "partial")
        codegen(self.func)
        if self.args:
            codegen.foreach(self.args)
        if not self.keywords:
            return create_call_function(len(self.args) + 1, True)

        codegen.foreach(self.keywords.values())
        keys = tuple(self.keywords.keys())
        return codegen.create_call_function_kw(
            len(keys) + len(self.args) + 1, keys, True
=======
    def guard_as_python_constant(self):
        """Similar to as_python_constant(), but add ID_MATCH guards to try to force things to become constants"""
        return functools.partial(
            self.func.guard_as_python_constant(),
            *[v.guard_as_python_constant() for v in self.args],
            **{k: v.guard_as_python_constant() for k, v in self.keywords.items()},
>>>>>>> 64a3d0df
        )


class TritonKernelVariable(VariableTracker):
    def __init__(self, kernel, kernel_idx, grid, **kwargs):
        from triton.runtime.autotuner import Autotuner

        from torch._higher_order_ops.triton_kernel_wrap import kernel_side_table

        super().__init__(**kwargs)

        assert kernel is not None

        self.kernel = kernel
        self.kernel_idx = kernel_side_table.add_kernel(kernel)

        assert kernel_idx is None or self.kernel_idx == kernel_idx

        self.grid = grid

        if isinstance(kernel, Autotuner):
            # We only support configs and keys arguments of triton.autotune
            # Make sure other arguments are defaulted
            defaults = inspect.signature(Autotuner.__init__).parameters

            # Newer version of triton change attribute name from warmup to num_warmup and rep to num_rep.
            # The call to get_first_attr is to maintain backward-compatibility.
            if (
                (
                    "warmup" in defaults
                    and defaults["warmup"].default
                    != get_first_attr(kernel, "num_warmups", "warmup")
                )
                or (
                    "rep" in defaults
                    and defaults["rep"].default
                    != get_first_attr(kernel, "num_reps", "rep")
                )
                or (
                    "prune_configs_by" in defaults
                    and defaults["prune_configs_by"].default
                    != kernel.early_config_prune
                )
            ):
                raise Unsupported(
                    "Only configs and keys are supported for triton.autotune"
                )

    def call_function(
        self, tx, args: "List[VariableTracker]", kwargs: "Dict[str, VariableTracker]"
    ) -> "VariableTracker":
        from triton.runtime.autotuner import Autotuner

        from .constant import ConstantVariable
        from .dicts import ConstDictVariable
        from .lists import BaseListVariable

        if self.grid is None:
            raise Unsupported("Triton kernels should always be called with a grid")

        # Both for grid's meta as well as for the kernel, we need combined
        # args and kwargs normalized
        names = (
            variables.ConstantVariable.create(name) for name in self.kernel.arg_names
        )
        kwargs = {variables.ConstantVariable.create(k): v for k, v in kwargs.items()}
        normalized_args = {**dict(zip(names, args)), **kwargs}

        configs = (
            [config.kwargs for config in self.kernel.configs]
            if isinstance(self.kernel, Autotuner)
            else [{}]
        )
        grids = []
        for config_args in configs:
            # If the grid is a function, then lets execute it and convert it to
            # a list
            grid = self.grid
            if isinstance(grid, (NestedUserFunctionVariable, UserFunctionVariable)):
                # Populate the special "meta" argument to call the grid function
                config_args = {
                    ConstantVariable.create(k): ConstantVariable.create(v)
                    for k, v in config_args.items()
                }
                meta = ConstDictVariable({**normalized_args, **config_args}, dict)
                grid = grid.call_function(tx, [meta], {})

            # Now, the grid must be a list either originally or through above
            # modification
            if isinstance(grid, BaseListVariable):
                grids.append(grid.as_proxy())
            else:
                unimplemented(f"grid for the triton kernel is {type(grid)}")

        for i in range(len(grids)):
            if not isinstance(grids[i], tuple):
                raise Unsupported("Only tuple grids are supported")
            # inductor expects all grids to be 3-tuple so lets make it
            if len(grids[i]) == 1:
                grids[i] = (grids[i][0], 1, 1)
            elif len(grids[i]) == 2:
                grids[i] = (grids[i][0], grids[i][1], 1)
            elif len(grids[i]) > 3:
                raise Unsupported("Grid can have at most rank 3")

        assert len(grids) != 0
        if len(set(grids)) == 1:
            # If there's only one unique grid, lets simplify
            grids = [grids[0]]

        from torch._higher_order_ops.triton_kernel_wrap import (
            triton_kernel_wrapper_mutation,
        )

        # Combine args and kwargs and pass as a dict so that if user defined triton
        # kernel uses variables as 'grid' or 'kernel', it does not conflict with
        # parameters of the wrapper function
        meta = ConstDictVariable(normalized_args, dict)
        tx.output.create_proxy(
            "call_function",
            triton_kernel_wrapper_mutation,
            (),
            {
                "kernel_idx": self.kernel_idx,
                "grid": grids,
                "kwargs": meta.as_proxy(),
            },
        )

        return variables.ConstantVariable(
            None,
        )

    def call_method(
        self,
        tx,
        name,
        args: "List[VariableTracker]",
        kwargs: "Dict[str, VariableTracker]",
    ) -> "VariableTracker":
        if name == "__getitem__":
            # __getitem__ should only be called if we don't already have a grid
            # Only grid needs to be passed
            if self.grid is not None or len(args) != 1:
                raise Unsupported(
                    "Triton kernels should be called with only a single grid"
                )

            return TritonKernelVariable(
                kernel=self.kernel,
                kernel_idx=self.kernel_idx,
                grid=args[0],
            )
        elif name == "run":
            if "grid" not in kwargs:
                raise Unsupported("Triton kernel requires to be called with a grid")
            grid = kwargs.pop("grid")
            kwargs.pop("warmup", None)
            # rewrite kernel.run(*args, grid=grid) to kernel[grid](*args)
            return TritonKernelVariable(
                kernel=self.kernel, kernel_idx=self.kernel_idx, grid=grid
            ).call_function(tx, args, kwargs)

        # Bail out to parent's implementation
        return super().call_method(tx, name, args, kwargs)<|MERGE_RESOLUTION|>--- conflicted
+++ resolved
@@ -12,11 +12,7 @@
 from ..bytecode_transformation import create_call_function, create_rot_n
 from ..exc import unimplemented, Unsupported
 from ..source import AttrSource, ConstantSource, DefaultsSource, GetItemSource
-<<<<<<< HEAD
-from ..utils import get_first_attr, identity, make_cell
-=======
 from ..utils import get_first_attr, identity, istype, make_cell
->>>>>>> 64a3d0df
 from .base import typestr, VariableTracker
 
 if TYPE_CHECKING:
@@ -635,27 +631,6 @@
         assert isinstance(keywords, dict)
         self.keywords = keywords
 
-    def call_function(
-        self, tx, args: "List[VariableTracker]", kwargs: "Dict[str, VariableTracker]"
-    ) -> "VariableTracker":
-        merged_args = self.args + args
-        merged_kwargs = {**self.keywords, **kwargs}
-        return self.func.call_function(tx, merged_args, merged_kwargs)
-
-    def call_hasattr(self, tx, name: str) -> VariableTracker:
-        # functools.partial uses slots, so attributes are constant
-        return variables.ConstantVariable.create(
-            hasattr(functools.partial(identity), name)
-        )
-
-    def as_python_constant(self):
-        return functools.partial(
-            self.func.as_python_constant(),
-            *[arg.as_python_constant() for arg in self.args],
-            **{k: v.as_python_constant() for k, v in self.keywords.items()},
-        )
-
-<<<<<<< HEAD
     def reconstruct(self, codegen):
         codegen.load_import_from("functools", "partial")
         codegen(self.func)
@@ -668,14 +643,34 @@
         keys = tuple(self.keywords.keys())
         return codegen.create_call_function_kw(
             len(keys) + len(self.args) + 1, keys, True
-=======
+        )
+
+    def call_function(
+        self, tx, args: "List[VariableTracker]", kwargs: "Dict[str, VariableTracker]"
+    ) -> "VariableTracker":
+        merged_args = self.args + args
+        merged_kwargs = {**self.keywords, **kwargs}
+        return self.func.call_function(tx, merged_args, merged_kwargs)
+
+    def call_hasattr(self, tx, name: str) -> VariableTracker:
+        # functools.partial uses slots, so attributes are constant
+        return variables.ConstantVariable.create(
+            hasattr(functools.partial(identity), name)
+        )
+
+    def as_python_constant(self):
+        return functools.partial(
+            self.func.as_python_constant(),
+            *[arg.as_python_constant() for arg in self.args],
+            **{k: v.as_python_constant() for k, v in self.keywords.items()},
+        )
+
     def guard_as_python_constant(self):
         """Similar to as_python_constant(), but add ID_MATCH guards to try to force things to become constants"""
         return functools.partial(
             self.func.guard_as_python_constant(),
             *[v.guard_as_python_constant() for v in self.args],
             **{k: v.guard_as_python_constant() for k, v in self.keywords.items()},
->>>>>>> 64a3d0df
         )
 
 
