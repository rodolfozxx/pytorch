--- conflicted
+++ resolved
@@ -1564,47 +1564,33 @@
 
 
 # Performs automatic dynamic dim determination.
-<<<<<<< HEAD
-# Returns tuple of (dynamic_dims, constraint_dims, dynamic_storage_offset) where:
-#  - dynamic_dims and constraint_dims are both either a list of dims or None
-#  - dynamic_storage_offset is a dim
-def _automatic_dynamic(e, tx, name, static_shapes):
-    if static_shapes:
-        return [DimDynamic.STATIC] * e.dim(), [None] * e.dim(), DimDynamic.STATIC
-
-    # We preserve the dynamism of inputs. For example, when users call
-    # make_fx(torch.cond, tracing_mode="symbolic")(*args), inputs have SymInt sizes.
-    if any(isinstance(s, SymInt) for s in e.size()) or isinstance(
-        e.storage_offset(), SymInt
-    ):
-        return (
-            [
-                DimDynamic.DYNAMIC if isinstance(s, SymInt) else DimDynamic.STATIC
-                for s in e.size()
-            ],
-            [None] * e.dim(),
-            DimDynamic.DYNAMIC
-            if isinstance(e.storage_offset(), SymInt)
-            else DimDynamic.STATIC,
-=======
 # Returns a CreateSymbolicPolicy
 def _automatic_dynamic(e, tx, name, static_shapes) -> CreateSymbolicPolicy:
     if static_shapes:
         return FreshCreateSymbolicPolicy(
             dynamic_sizes=[DimDynamic.STATIC] * e.dim(),
             constraint_sizes=[None] * e.dim(),
+            dynamic_offset=DimDynamic.STATIC,
+            constraint_offset=None,
         )
 
     # We preserve the dynamism of inputs. For example, when users call
     # make_fx(torch.cond, tracing_mode="symbolic")(*args), inputs have SymInt sizes.
-    if any(isinstance(s, SymInt) for s in e.size()):
+    if any(isinstance(s, SymInt) for s in e.size()) or isinstance(
+        e.storage_offset(), SymInt
+    ):
         return FreshCreateSymbolicPolicy(
             dynamic_sizes=[
                 DimDynamic.DYNAMIC if isinstance(s, SymInt) else DimDynamic.STATIC
                 for s in e.size()
             ],
             constraint_sizes=[None] * e.dim(),
->>>>>>> be5aa1d3
+            dynamic_offset=(
+                DimDynamic.DYNAMIC
+                if isinstance(e.storage_offset(), SymInt)
+                else DimDynamic.STATIC
+            ),
+            constraint_offset=None,
         )
 
     # Prep for automatic dynamic
@@ -1774,14 +1760,12 @@
 
     tx.output.frame_state[name] = frame_state_entry
 
-<<<<<<< HEAD
-    return dynamic_dims, constraint_dims, dynamic_storage_offset
-=======
     return FreshCreateSymbolicPolicy(
         dynamic_sizes=dynamic_dims,
         constraint_sizes=constraint_dims,
+        dynamic_offset=dynamic_storage_offset,
+        constraint_offset=None,  # TODO
     )
->>>>>>> be5aa1d3
 
 
 def wrap_to_fake_tensor_and_record(e, tx, *, source: Optional[Source], is_tensor: bool):
@@ -1795,19 +1779,10 @@
             e, is_tensor, guard_source=source.guard_source()
         )
 
-<<<<<<< HEAD
-        dynamic_dims, constraint_dims, dynamic_storage_offset = None, None, None
-        if not e.is_nested:
-            # TODO: We should probably support this for nested tensors too
-            dynamic_dims, constraint_dims, dynamic_storage_offset = _automatic_dynamic(
-                e, tx, source.name(), static_shapes
-            )
-=======
         policy = None
         if not e.is_nested:
             # TODO: We should probably support this for nested tensors too
             policy = _automatic_dynamic(e, tx, source.name(), static_shapes)
->>>>>>> be5aa1d3
 
         log.debug(
             "wrap_to_fake %s %s %s %s",
@@ -1820,11 +1795,6 @@
             lambda: tx.fake_mode.from_tensor(
                 e,
                 source=source,
-<<<<<<< HEAD
-                dynamic_dims=dynamic_dims,
-                constraint_dims=constraint_dims,
-                dynamic_storage_offset=dynamic_storage_offset,
-=======
                 policy=policy,
             )
         )
@@ -1834,7 +1804,6 @@
                 fake_e,
                 source,
                 policy.constraint_sizes if policy is not None else None,
->>>>>>> be5aa1d3
             )
         )
         tx.output.tracked_fakes_id_to_source[id(e)].append(source)
