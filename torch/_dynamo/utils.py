--- conflicted
+++ resolved
@@ -713,42 +713,6 @@
         raise unimplemented(msg) from e
 
 
-<<<<<<< HEAD
-def wrap_to_fake_tensor(e, fake_mode):
-    if type(e) in (torch.Tensor, torch.nn.Parameter):
-        return wrap_fake_exception(
-            lambda: make_fake_tensor(
-                e, fake_mode, static_shapes=config.dynamic_shapes is False
-            )
-        )
-    else:
-        return e
-
-
-def wrap_to_fake_tensor_and_record(e, tx, ignore_subclass=False, source=None):
-    # The not fake tensor check here is annoying - ideally, fake tensors never call this during wrapping.
-    # However, get_fake_value takes args and passes them through this, which may include fake tensors.
-    # see tree_map(fake_wrapper, args) in get_fake_value.
-    # TODO: Check if we should remove FakeTensor isinstance check when
-    # ignore_subclass
-    if isinstance(e, torch.Tensor) and not isinstance(e, torch._subclasses.FakeTensor):
-        static_shapes = config.dynamic_shapes is False
-        if type(e) is torch.nn.Parameter:
-            # Always static for params
-            static_shapes = True
-        if source and source.guard_source().is_nn_module():
-            static_shapes = True
-        return wrap_fake_exception(
-            lambda: make_fake_tensor(
-                e, tx.fake_mode, static_shapes, tx, ignore_subclass=ignore_subclass
-            )
-        )
-    else:
-        return e
-
-
-=======
->>>>>>> 62c0c2a1
 def deepcopy_to_fake_tensor(obj, fake_mode):
     with torch._subclasses.fake_tensor.FakeCopyMode(fake_mode):
         return wrap_fake_exception(lambda: copy.deepcopy(obj))
