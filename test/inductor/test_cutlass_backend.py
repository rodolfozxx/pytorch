# Owner(s): ["module: inductor"]
import logging
import os
import subprocess
import sys
import unittest
from pathlib import Path

from typing import Callable, List, Optional, Tuple

import torch
from torch._dynamo.test_case import run_tests, TestCase
from torch._dynamo.utils import counters
from torch._inductor import config
from torch._inductor.codegen.cuda.cutlass_utils import _DISABLE_CUTLASS_BACKEND
from torch._inductor.ir import Buffer, FixedLayout
from torch._inductor.utils import cache_dir, fresh_inductor_cache
from torch.testing._internal.common_cuda import SM75OrLater, SM90OrLater
from torch.testing._internal.common_utils import (
    instantiate_parametrized_tests,
    parametrize,
)

from torch.testing._internal.inductor_utils import HAS_CPU, HAS_CUDA

torch.set_float32_matmul_precision("high")
if HAS_CUDA:
    torch.cuda.memory._set_allocator_settings("expandable_segments:False")

_CUTLASS_DIR = os.path.join(os.path.dirname(__file__), "../../third_party/cutlass/")

log = logging.getLogger(__name__)


def _get_path_without_sccache() -> str:
    """
    Get the PATH environment variable without sccache.
    """
    path_envs = os.environ.get("PATH", "").split(":")
    path_envs = [env for env in path_envs if "/opt/cache/bin" not in env]
    return ":".join(path_envs)


@instantiate_parametrized_tests
class TestCutlassBackend(TestCase):
    def setUp(self):
        super().setUp()
        torch.random.manual_seed(1234)

    def _create_buffer(self, name, shape):
        return Buffer(name, FixedLayout(torch.device("cuda:0"), torch.float32, shape))

    def cuda_test_compile_standalone_runner(
        self, src, name=None, do_compile=True, do_run=True, log=sys.stderr
    ):
        from torch._inductor.codegen.cuda.cutlass_utils import (
            cuda_standalone_runner_compile_command,
        )

        if name is None:
            name = "test_cuda_kernel"
            src_name = name + ".cu"

        target_dir = Path(cache_dir()) / self.id()
        target_dir.mkdir(parents=True, exist_ok=True)
        src_path = target_dir / src_name
        exe_path = target_dir / name
        print(f"Wrote CUDA Kernel source to {src_path}", file=log)
        src_path.write_text(src)
        compile_command = cuda_standalone_runner_compile_command(src_path, exe_path)
        print(f"Compilation command would be {compile_command}", file=log)
        print(compile_command, file=log)
        if do_compile:
            print(f"Compiling {src_path} to {exe_path}", file=log)
            cmd_parts = compile_command.split(" ")
            remove_idx = cmd_parts.index("-lcudart")
            if remove_idx >= 0:
                del cmd_parts[remove_idx]
            print(
                subprocess.check_output(
                    cmd_parts,
                    stderr=subprocess.STDOUT,
                    env=os.environ,
                    encoding="utf-8",
                ),
                file=log,
            )
            print(
                f"Wrote standalone CUDA Kernel executable to {exe_path}, source to {src_path}",
                file=log,
            )
            if do_run:
                print(f"Running {exe_path}", file=log)
                print(
                    subprocess.check_output(
                        [str(exe_path)],
                        stderr=subprocess.STDOUT,
                        env=os.environ,
                        encoding="utf-8",
                    ),
                    file=log,
                )
        return compile_command, src_path, exe_path

    @unittest.skipIf(not SM75OrLater, "need sm_75")
    @unittest.skipIf(config.is_fbcode(), "fbcode requires different CUTLASS path setup")
    @unittest.mock.patch.dict(os.environ, {"PATH": _get_path_without_sccache()})
    @unittest.skipIf(_DISABLE_CUTLASS_BACKEND, "Cutlass backend disabled")
    def test_max_autotune_precompile(self):
        """
        Make sure autotuning mm in sub processes work without crashes.
        """

        if torch.version.hip:
            return

        torch.backends.cuda.matmul.allow_fp16_reduced_precision_reduction = False

        def mm(a, b):
            return a @ b

        a = torch.randn(100, 10).cuda().half()
        b = torch.randn(10, 100).cuda().half()

        with config.patch(
            {
                "max_autotune": True,
                "autotune_in_subproc": True,
                "max_autotune_gemm_backends": "CUTLASS,Triton,ATen",
                "compile_threads": 4,
                "cuda.cutlass_dir": _CUTLASS_DIR,
                "cuda.cutlass_max_profiling_configs": 2,
            }
        ):
            Y_compiled = torch.compile(mm, dynamic=False)(a, b)
            Y = mm(a, b)
            torch.testing.assert_close(Y_compiled, Y)

    # TODO: Enable dynamic test cases when dynamic support is added.
    @unittest.skipIf(not SM75OrLater, "need sm_75")
    @unittest.skipIf(config.is_fbcode(), "fbcode requires different CUTLASS path setup")
    @unittest.skipIf(_DISABLE_CUTLASS_BACKEND, "Cutlass backend disabled")
    @parametrize("dynamic", (False,))
    @parametrize("max_autotune_gemm_backends", ("CUTLASS", "ATen,Triton,CUTLASS"))
    @unittest.mock.patch.dict(os.environ, {"PATH": _get_path_without_sccache()})
    def test_max_autotune_cutlass_backend_regular_mm(
        self, dynamic: bool, max_autotune_gemm_backends: str
    ):
        """
        Make sure autotuning mm in sub processes work without crashes.
        """

        if max_autotune_gemm_backends == "CUTLASS" and torch.version.hip:
            return

        torch.backends.cuda.matmul.allow_fp16_reduced_precision_reduction = False

        def mm(a, b):
            return a @ b

        a = torch.randn(100, 10).cuda().half()
        b = torch.randn(10, 100).cuda().half()

        with config.patch(
            {
                "max_autotune": True,
                "autotune_in_subproc": False,
                "max_autotune_gemm_backends": max_autotune_gemm_backends,
                "cuda.cutlass_dir": _CUTLASS_DIR,
                "cuda.cutlass_max_profiling_configs": 2,
            }
        ):
            mm_compiled = torch.compile(mm, dynamic=dynamic)
            Y_compiled = mm_compiled(a, b)
            Y = mm(a, b)
            torch.testing.assert_close(Y_compiled, Y)

    def _test_max_autotune_cutlass_backend_epilogue_fusion(
        self,
        dynamic: bool = False,
        max_autotune_gemm_backends: str = "CUTLASS",
        mixed_precision=False,
        fp16=True,
        expected_fuse_count=0,
        mm: Callable[[torch.Tensor, torch.Tensor], torch.Tensor] = None,
        with_bias=False,
        bias_broadcast=(False, False),
        with_aux=False,
        with_more_inputs=(),
        m=1024,
        n=1024,
        k=1024,
        max_profiling_configs=4,
        batch_size=None,
        evt_only=True,
        aux_shape: Optional[Tuple[int]] = None,
        config_override=None,
        use_autotuning_cache=True,
    ):
        if config_override is None:
            config_override = {}
        torch.backends.cuda.matmul.allow_fp16_reduced_precision_reduction = (
            mixed_precision
        )
        with torch.no_grad():
            # Note: The ops that are available
            # also depend on the alignment of the shapes
            # so if these shapes don't all align to at least 8 elements
            # it can happen that no Cutlass 3.x op is available
            # that allows fusions

            if batch_size is None:
                a = torch.randn(m, k).mul(1.0 / 32).cuda()
                b = torch.randn(k, n).mul(1.0 / 32).cuda()

                if with_bias:
                    bias_m = m
                    bias_n = n
                    if bias_broadcast[0]:
                        bias_m = 1
                    if bias_broadcast[1]:
                        bias_n = 1
                    bias = torch.randn(bias_m, bias_n).mul(1.0 / 32).cuda()
            else:
                a = torch.randn(batch_size, m, k).mul(1.0 / 32).cuda()
                b = torch.randn(batch_size, k, n).mul(1.0 / 32).cuda()
                if with_bias:
                    bias_m = m
                    bias_n = n
                    if bias_broadcast[0]:
                        bias_m = 1
                    if bias_broadcast[1]:
                        bias_n = 1
                    bias = torch.randn(batch_size, bias_m, bias_n).mul(1.0 / 32).cuda()
                if with_aux:
                    if aux_shape is None:
                        aux_shape = (batch_size, m, n)
                    aux = torch.randn(*aux_shape).mul(1.0 / 32).cuda()
            more_inputs = [
                torch.randn(*inp_shape).mul(1.0 / 32).cuda()
                for inp_shape in with_more_inputs
            ]

            if fp16:
                a = a.half()
                b = b.half()
                if with_bias:
                    bias = bias.half()
                if with_aux:
                    aux = aux.half()
                more_inputs = [inp.half() for inp in more_inputs]
            args = [a, b]
            if with_bias:
                args.append(bias)
            if with_aux:
                args.append(aux)
            args.extend(more_inputs)
            conf_patch = {
                "max_autotune": True,
                "autotune_in_subproc": False,
                "benchmark_fusion": False,
                "cuda.cutlass_backend_min_gemm_size": 1,
                "max_autotune_gemm_backends": max_autotune_gemm_backends,
                "cuda.cutlass_dir": _CUTLASS_DIR,
                "cuda.cutlass_max_profiling_configs": max_profiling_configs,
                "cuda.version": "12.1",  # required to enable the Kernels we need
            }
            conf_patch.update(config_override)
            with config.patch(conf_patch):
                counters["inductor"]["cuda_epilogue_fusion_counter"] = 0
                Y = mm(*args)
                if use_autotuning_cache:
                    mm_jit = torch.compile(mm, dynamic=dynamic)
                    Y_compiled = mm_jit(*args)
                else:
                    with fresh_inductor_cache():
                        mm_jit = torch.compile(mm, dynamic=dynamic)
                        Y_compiled = mm_jit(*args)
                actual_count = counters["inductor"]["cuda_epilogue_fusion_counter"]
                torch.testing.assert_close(Y_compiled, Y, atol=1e-2, rtol=1e-2)
                if expected_fuse_count is not None:
                    assert (
                        actual_count == expected_fuse_count
                    ), f"Expected fuse count of {expected_fuse_count} but got {actual_count}"

    @unittest.skipIf(not SM90OrLater, "need sm_90")
    @unittest.skipIf(_DISABLE_CUTLASS_BACKEND, "Cutlass backend disabled")
    @unittest.skipIf(torch.version.hip, "HIP not supported")
    @unittest.skipIf(config.is_fbcode(), "fbcode requires different CUTLASS path setup")
    def test_max_autotune_cutlass_backend_simple_fusion_fp16(self):
        def mm(a, b):
            return (a @ b) * 3.0

        #  The pointwise ops seem to be pre-fused into a single Pointwise
        self._test_max_autotune_cutlass_backend_epilogue_fusion(
            mixed_precision=False, fp16=True, expected_fuse_count=0, mm=mm
        )

    @unittest.skipIf(not SM90OrLater, "need sm_90")
    @unittest.skipIf(_DISABLE_CUTLASS_BACKEND, "Cutlass backend disabled")
    @unittest.skipIf(torch.version.hip, "HIP not supported")
    @unittest.skipIf(config.is_fbcode(), "fbcode requires different CUTLASS path setup")
    def test_max_autotune_cutlass_backend_simple_fusion_fp16_layout_opt(self):
        def mm(a, b, bias):
            return torch.addmm(bias, a, b) * 3.0

        #  The pointwise ops seem to be pre-fused into a single Pointwise
        self._test_max_autotune_cutlass_backend_epilogue_fusion(
            mixed_precision=False,
            fp16=True,
            expected_fuse_count=0,
            mm=mm,
            m=256,
            n=512,
            k=255,
            with_bias=True,
            config_override={
                "layout_optimization": True,
                "shape_padding": True,
                "cuda.cutlass_backend_min_gemm_size": 1,
            },
        )

    @unittest.skipIf(not SM90OrLater, "need sm_90")
    @unittest.skipIf(_DISABLE_CUTLASS_BACKEND, "Cutlass backend disabled")
    @unittest.skipIf(torch.version.hip, "HIP not supported")
    @unittest.skipIf(config.is_fbcode(), "fbcode requires different CUTLASS path setup")
    def test_max_autotune_cutlass_backend_simple_fusion_fp16_layout_opt2(self):
        def mm(a, b):
            return torch.bmm(a, b) * 3.4

        #  The pointwise ops seem to be pre-fused into a single Pointwise
        self._test_max_autotune_cutlass_backend_epilogue_fusion(
            mixed_precision=False,
            fp16=True,
            expected_fuse_count=0,
            mm=mm,
            m=256,
            n=512,
            k=255,
            batch_size=10,
            with_bias=False,
            config_override={
                "layout_optimization": True,
                "shape_padding": True,
                "cuda.cutlass_backend_min_gemm_size": 1,
            },
        )

    @unittest.skipIf(not SM90OrLater, "need sm_90")
    @unittest.skipIf(_DISABLE_CUTLASS_BACKEND, "Cutlass backend disabled")
    @unittest.skipIf(torch.version.hip, "HIP not supported")
    @unittest.skipIf(config.is_fbcode(), "fbcode requires different CUTLASS path setup")
<<<<<<< HEAD
    def test_max_autotune_cutlass_backend_simple_fusion_fp16_layout_opt3(self):
        def mm(a, b):
            return torch.bmm(a, b) * 3.4

        #  The pointwise ops seem to be pre-fused into a single Pointwise
        self._test_max_autotune_cutlass_backend_epilogue_fusion(
            mixed_precision=False,
            fp16=True,
            expected_fuse_count=0,
            mm=mm,
            m=256,
            n=513,
            k=255,
            batch_size=10,
            with_bias=False,
            config_override={
                "layout_optimization": True,
                "shape_padding": True,
                "cuda.cutlass_backend_min_gemm_size": 1,
                "shape_pad_only_k_dim": False,
                "shape_pad_use_transpose": True,
            },
        )

    @unittest.skipIf(not SM90OrLater, "need sm_90")
    @unittest.skipIf(_DISABLE_CUTLASS_BACKEND, "Cutlass backend disabled")
    @unittest.skipIf(torch.version.hip, "HIP not supported")
    @unittest.skipIf(config.is_fbcode(), "fbcode requires different CUTLASS path setup")
=======
>>>>>>> f880c784
    def test_max_autotune_cutlass_backend_simple_mm_fp16_standalone_runner_large(self):
        from torch._inductor.codegen.cuda.cutlass_utils import (
            CUDACompileSourceCapturingContext,
        )

        def mm(a, b):
            return a @ b

        source_capture = CUDACompileSourceCapturingContext()
        with source_capture:
            #  The pointwise ops seem to be pre-fused into a single Pointwise
            self._test_max_autotune_cutlass_backend_epilogue_fusion(
                mixed_precision=False,
                fp16=True,
                expected_fuse_count=0,
                mm=mm,
                m=1024 * 10,
                n=1024 * 10,
                k=2048,
                batch_size=10,
                max_profiling_configs=4,
                config_override={"cuda.generate_test_runner": True},
            )

        self.cuda_test_compile_standalone_runner(
            source_capture.sources[-1], do_run=True
        )

    @unittest.skipIf(not SM90OrLater, "need sm_90")
    @unittest.skipIf(_DISABLE_CUTLASS_BACKEND, "Cutlass backend disabled")
    @unittest.skipIf(torch.version.hip, "HIP not supported")
    @unittest.skipIf(config.is_fbcode(), "fbcode requires different CUTLASS path setup")
    def test_max_autotune_other_backends_simple_mm_fp16_standalone_runner_large(self):
        def mm(a, b):
            return (a @ b) * 3.0

        self._test_max_autotune_cutlass_backend_epilogue_fusion(
            mixed_precision=False,
            fp16=True,
            expected_fuse_count=None,
            mm=mm,
            m=1024 * 10,
            n=1024 * 10,
            k=2048,
            batch_size=10,
            max_profiling_configs=4,
            max_autotune_gemm_backends="ATen,Triton,CUTLASS",
        )

    @unittest.skipIf(not SM90OrLater, "need sm_90")
    @unittest.skipIf(_DISABLE_CUTLASS_BACKEND, "Cutlass backend disabled")
    @unittest.skipIf(torch.version.hip, "HIP not supported")
    @unittest.skipIf(config.is_fbcode(), "fbcode requires different CUTLASS path setup")
    def test_max_autotune_cutlass_backend_simple_fusion_fp16_unaligned(
        self,
    ):
        def mm(a, b):
            return (a @ b) * 3.0

        self._test_max_autotune_cutlass_backend_epilogue_fusion(
            mixed_precision=False,
            fp16=True,
            expected_fuse_count=0,
            mm=mm,
            m=1024,
            n=160,
            k=257,
        )

    @unittest.skipIf(not SM90OrLater, "need sm_90")
    @unittest.skipIf(_DISABLE_CUTLASS_BACKEND, "Cutlass backend disabled")
    @unittest.skipIf(torch.version.hip, "HIP not supported")
    @unittest.skipIf(config.is_fbcode(), "fbcode requires different CUTLASS path setup")
    def test_max_autotune_cutlass_backend_double_matmul(
        self,
    ):
        def mm(a, b):
            return ((a @ b).T @ a) - 4.5

        self._test_max_autotune_cutlass_backend_epilogue_fusion(
            mixed_precision=False,
            fp16=True,
            expected_fuse_count=0,
            mm=mm,
            m=128,
            n=128,
            k=128,
        )

    @unittest.skipIf(not SM90OrLater, "need sm_90")
    @unittest.skipIf(_DISABLE_CUTLASS_BACKEND, "Cutlass backend disabled")
    @unittest.skipIf(torch.version.hip, "HIP not supported")
    @unittest.skipIf(config.is_fbcode(), "fbcode requires different CUTLASS path setup")
    def test_max_autotune_cutlass_backend_simple_fusion_fp32(self):
        def mm(a, b):
            return (a @ b) * 3.0

        self._test_max_autotune_cutlass_backend_epilogue_fusion(
            mixed_precision=False,
            fp16=False,
            expected_fuse_count=0,
            mm=mm,
            m=1024,
            n=512,
            k=72,
            batch_size=6,
        )

    @unittest.skipIf(not SM90OrLater, "need sm_90")
    @unittest.skipIf(_DISABLE_CUTLASS_BACKEND, "Cutlass backend disabled")
    @unittest.skipIf(torch.version.hip, "HIP not supported")
    @unittest.skipIf(config.is_fbcode(), "fbcode requires different CUTLASS path setup")
    def test_max_autotune_cutlass_backend_simple_fusion_fp16_fp32acc(self):
        def mm(a, b):
            return (a @ b) * 3.0

        self._test_max_autotune_cutlass_backend_epilogue_fusion(
            mixed_precision=True, fp16=True, expected_fuse_count=0, mm=mm
        )

    @unittest.skipIf(not SM90OrLater, "need sm_90")
    @unittest.skipIf(_DISABLE_CUTLASS_BACKEND, "Cutlass backend disabled")
    @unittest.skipIf(torch.version.hip, "HIP not supported")
    @unittest.skipIf(config.is_fbcode(), "fbcode requires different CUTLASS path setup")
    def test_max_autotune_cutlass_backend_chained_fusion_fp16(self):
        def mm(a, b):
            return (a @ b) * 3.3 - 1.234

        #  The pointwise ops seem to be pre-fused into a single Pointwise
        self._test_max_autotune_cutlass_backend_epilogue_fusion(
            mixed_precision=False, fp16=True, expected_fuse_count=0, mm=mm
        )

    @unittest.skipIf(not SM90OrLater, "need sm_90")
    @unittest.skipIf(_DISABLE_CUTLASS_BACKEND, "Cutlass backend disabled")
    @unittest.skipIf(torch.version.hip, "HIP not supported")
    @unittest.skipIf(config.is_fbcode(), "fbcode requires different CUTLASS path setup")
    def test_max_autotune_cutlass_backend_one_additional_input_simple(self):
        def mm(a, b, c):
            return (a @ b) - 3.3 * c

        with config.patch(
            {
                "trace.enabled": True,
                "trace.output_code": True,
                "trace.debug_dir": os.path.abspath(
                    os.path.dirname(__file__) + "/../../tmp/test_code/"
                ),
            }
        ):
            #  The pointwise ops seem to be pre-fused into a single Pointwise
            self._test_max_autotune_cutlass_backend_epilogue_fusion(
                mixed_precision=False,
                fp16=True,
                expected_fuse_count=0,
                mm=mm,
                with_bias=True,
                m=2048,
                n=512,
                k=4096,
            )

    @unittest.skipIf(not SM90OrLater, "need sm_90")
    @unittest.skipIf(_DISABLE_CUTLASS_BACKEND, "Cutlass backend disabled")
    @unittest.skipIf(torch.version.hip, "HIP not supported")
    @unittest.skipIf(config.is_fbcode(), "fbcode requires different CUTLASS path setup")
    def test_max_autotune_cutlass_backend_one_additional_input_random_mask(self):
        from torch._inductor.codegen.cuda.cutlass_utils import (
            CUDACompileSourceCapturingContext,
        )

        def mm(a, b, c):
            return (a @ b) * 1.5 + c

        source_capture = CUDACompileSourceCapturingContext()
        with source_capture:
            try:
                self._test_max_autotune_cutlass_backend_epilogue_fusion(
                    mixed_precision=False,
                    fp16=True,
                    expected_fuse_count=0,
                    mm=mm,
                    with_bias=True,
                    m=64,
                    n=128,
                    k=128,
                    batch_size=1,
                    max_profiling_configs=1,
                    use_autotuning_cache=False,
                )
            finally:
                self.cuda_test_compile_standalone_runner(
                    source_capture.sources[-1], do_run=True
                )

    @unittest.skipIf(not SM90OrLater, "need sm_90")
    @unittest.skipIf(_DISABLE_CUTLASS_BACKEND, "Cutlass backend disabled")
    @unittest.skipIf(torch.version.hip, "HIP not supported")
    @unittest.skipIf(config.is_fbcode(), "fbcode requires different CUTLASS path setup")
    def test_max_autotune_cutlass_backend_two_additional_inputs_random_mask(self):
        from torch._inductor.codegen.cuda.cutlass_utils import (
            CUDACompileSourceCapturingContext,
        )

        def mm(a, b, c, aux):
            return ((a @ b) * torch.relu(c) * 1.0) + aux

        source_capture = CUDACompileSourceCapturingContext()
        with source_capture:
            try:
                self._test_max_autotune_cutlass_backend_epilogue_fusion(
                    mixed_precision=False,
                    fp16=True,
                    expected_fuse_count=0,
                    mm=mm,
                    with_bias=True,
                    with_aux=True,
                    m=256,
                    n=128,
                    k=128,
                    batch_size=1,
                    max_profiling_configs=1,
                )
            finally:
                self.cuda_test_compile_standalone_runner(
                    source_capture.sources[-1], do_run=True
                )

    @unittest.skipIf(not SM90OrLater, "need sm_90")
    @unittest.skipIf(_DISABLE_CUTLASS_BACKEND, "Cutlass backend disabled")
    @unittest.skipIf(torch.version.hip, "HIP not supported")
    @unittest.skipIf(config.is_fbcode(), "fbcode requires different CUTLASS path setup")
    def test_max_autotune_cutlass_backend_more_additional_inputs_random_mask(self):
        def mm(a, b, c, aux1, aux2, aux3):
            return ((a @ b) * torch.relu(c)) + aux3 - aux1 + aux2

        self._test_max_autotune_cutlass_backend_epilogue_fusion(
            mixed_precision=False,
            fp16=True,
            expected_fuse_count=0,
            mm=mm,
            with_bias=True,
            with_aux=True,
            m=1024,
            n=512,
            k=2048,
            with_more_inputs=((1024, 512), (1024, 512)),
            batch_size=1,
            max_profiling_configs=3,
        )

    @unittest.skipIf(not SM90OrLater, "need sm_90")
    @unittest.skipIf(_DISABLE_CUTLASS_BACKEND, "Cutlass backend disabled")
    @unittest.skipIf(torch.version.hip, "HIP not supported")
    @unittest.skipIf(config.is_fbcode(), "fbcode requires different CUTLASS path setup")
    def test_max_autotune_cutlass_backend_two_additional_inputs_random_mask_broadcasted(
        self,
    ):
        def mm(a, b, c, aux):
            # aux = torch.reshape(aux, (1, 1, aux.shape[0]))
            return ((a @ b) * torch.relu(c) * 1.0) + aux

        self._test_max_autotune_cutlass_backend_epilogue_fusion(
            mixed_precision=False,
            fp16=True,
            expected_fuse_count=0,
            mm=mm,
            with_bias=True,
            with_aux=True,
            m=128,
            n=128,
            k=64,
            batch_size=2,
            max_profiling_configs=3,
            aux_shape=(128,),
        )

    @unittest.skipIf(not SM90OrLater, "need sm_90")
    @unittest.skipIf(_DISABLE_CUTLASS_BACKEND, "Cutlass backend disabled")
    @unittest.skipIf(torch.version.hip, "HIP not supported")
    @unittest.skipIf(config.is_fbcode(), "fbcode requires different CUTLASS path setup")
    def test_max_autotune_cutlass_backend_one_additional_input_random_mask_batched(
        self,
    ):
        def mm(a, b, c):
            return (a @ b) * torch.relu(c - 0.02)

        self._test_max_autotune_cutlass_backend_epilogue_fusion(
            mixed_precision=False,
            fp16=True,
            expected_fuse_count=0,
            mm=mm,
            with_bias=True,
            m=2048,
            n=512,
            k=4096,
            batch_size=100,
        )

    @unittest.skipIf(not SM90OrLater, "need sm_90")
    @unittest.skipIf(_DISABLE_CUTLASS_BACKEND, "Cutlass backend disabled")
    @unittest.skipIf(torch.version.hip, "HIP not supported")
    @unittest.skipIf(config.is_fbcode(), "fbcode requires different CUTLASS path setup")
    def test_max_autotune_cutlass_backend_chained_fusion_fp16_fp32acc(self):
        def mm(a, b):
            return (a @ b) * 3.3 - 1.234

        self._test_max_autotune_cutlass_backend_epilogue_fusion(
            mixed_precision=True, fp16=True, expected_fuse_count=0, mm=mm
        )

    @unittest.skipIf(not SM90OrLater, "need sm_90")
    @unittest.skipIf(_DISABLE_CUTLASS_BACKEND, "Cutlass backend disabled")
    @unittest.skipIf(torch.version.hip, "HIP not supported")
    @unittest.skipIf(config.is_fbcode(), "fbcode requires different CUTLASS path setup")
    def test_max_autotune_cutlass_backend_relu_fusion_fp16(self):
        def mm(a, b):
            return torch.nn.functional.relu((a @ b) * 3.3 - 1.234)

        self._test_max_autotune_cutlass_backend_epilogue_fusion(
            mixed_precision=False, fp16=True, expected_fuse_count=0, mm=mm
        )

    @unittest.skipIf(not SM90OrLater, "need sm_90")
    @unittest.skipIf(_DISABLE_CUTLASS_BACKEND, "Cutlass backend disabled")
    @unittest.skipIf(torch.version.hip, "HIP not supported")
    @unittest.skipIf(config.is_fbcode(), "fbcode requires different CUTLASS path setup")
    def test_max_autotune_cutlass_backend_simple_addmm(self):
        def mm(a, b, bias):
            return torch.addmm(bias, a, b)

        self._test_max_autotune_cutlass_backend_epilogue_fusion(
            mixed_precision=False,
            fp16=True,
            expected_fuse_count=0,
            mm=mm,
            with_bias=True,
        )

    @unittest.skipIf(not SM90OrLater, "need sm_90")
    @unittest.skipIf(_DISABLE_CUTLASS_BACKEND, "Cutlass backend disabled")
    @unittest.skipIf(torch.version.hip, "HIP not supported")
    @unittest.skipIf(config.is_fbcode(), "fbcode requires different CUTLASS path setup")
    def test_max_autotune_cutlass_backend_simple_addmm_broadcasted_row(self):
        def mm(a, b, bias):
            bias_slice = bias[0:1, :]
            return torch.addmm(bias_slice, a, b)

        self._test_max_autotune_cutlass_backend_epilogue_fusion(
            mixed_precision=False,
            fp16=True,
            expected_fuse_count=0,
            mm=mm,
            with_bias=True,
        )

    @unittest.skipIf(not SM90OrLater, "need sm_90")
    @unittest.skipIf(_DISABLE_CUTLASS_BACKEND, "Cutlass backend disabled")
    @unittest.skipIf(torch.version.hip, "HIP not supported")
    @unittest.skipIf(config.is_fbcode(), "fbcode requires different CUTLASS path setup")
    def test_max_autotune_cutlass_backend_simple_addmm_large(self):
        def mm(a, b, bias):
            return torch.addmm(bias, a, b)

        self._test_max_autotune_cutlass_backend_epilogue_fusion(
            mixed_precision=False,
            fp16=True,
            expected_fuse_count=0,
            mm=mm,
            with_bias=True,
            # bias_broadcast=(False, True),
            m=1024,
            k=256,
            n=109760,
        )

    @unittest.skipIf(
        True, "Flaky test due to accumulation of minimal numerical differences"
    )
    @unittest.skipIf(_DISABLE_CUTLASS_BACKEND, "Cutlass backend disabled")
    @unittest.skipIf(not SM90OrLater, "need sm_90")
    @unittest.skipIf(torch.version.hip, "HIP not supported")
    @unittest.skipIf(config.is_fbcode(), "fbcode requires different CUTLASS path setup")
    def test_max_autotune_cutlass_backend_simple_addmm_large_broadcasted_1(self):
        def mm(a, b, bias):
            return torch.addmm(bias, a, b)

        self._test_max_autotune_cutlass_backend_epilogue_fusion(
            mixed_precision=False,
            fp16=True,
            expected_fuse_count=0,
            mm=mm,
            with_bias=True,
            bias_broadcast=(False, True),
            m=1024,
            k=256,
            n=109760,
        )

    @unittest.skipIf(not SM90OrLater, "need sm_90")
    @unittest.skipIf(_DISABLE_CUTLASS_BACKEND, "Cutlass backend disabled")
    @unittest.skipIf(torch.version.hip, "HIP not supported")
    @unittest.skipIf(config.is_fbcode(), "fbcode requires different CUTLASS path setup")
    def test_max_autotune_cutlass_backend_simple_addmm_large_broadcasted_2(self):
        def mm(a, b, bias):
            return torch.addmm(bias, a, b)

        self._test_max_autotune_cutlass_backend_epilogue_fusion(
            mixed_precision=False,
            fp16=True,
            expected_fuse_count=0,
            mm=mm,
            with_bias=True,
            bias_broadcast=(True, False),
            m=1024,
            k=256,
            n=4096 + 256,
        )

    @unittest.skipIf(not SM90OrLater, "need sm_90")
    @unittest.skipIf(_DISABLE_CUTLASS_BACKEND, "Cutlass backend disabled")
    @unittest.skipIf(torch.version.hip, "HIP not supported")
    @unittest.skipIf(config.is_fbcode(), "fbcode requires different CUTLASS path setup")
    def test_max_autotune_cutlass_backend_simple_addmm_broadcasted_col(self):
        def mm(a, b, bias):
            bias_slice = bias[:, 0:1]
            return torch.addmm(bias_slice, a, b)

        self._test_max_autotune_cutlass_backend_epilogue_fusion(
            mixed_precision=False,
            fp16=True,
            expected_fuse_count=0,
            mm=mm,
            with_bias=True,
            m=1024,
            k=256,
            n=4096 + 256,
            use_autotuning_cache=True,
        )

    @unittest.skipIf(not SM90OrLater, "need sm_90")
    @unittest.skipIf(_DISABLE_CUTLASS_BACKEND, "Cutlass backend disabled")
    @unittest.skipIf(torch.version.hip, "HIP not supported")
    @unittest.skipIf(config.is_fbcode(), "fbcode requires different CUTLASS path setup")
    def test_max_autotune_cutlass_backend_simple_addmm_broadcasted_row2(self):
        def mm(a, b, bias):
            bias_slice = bias[0:1, :]
            return (a @ b) + bias_slice

        self._test_max_autotune_cutlass_backend_epilogue_fusion(
            mixed_precision=False,
            fp16=True,
            expected_fuse_count=0,
            mm=mm,
            with_bias=True,
            m=1024,
            k=256,
            n=4096 + 256,
            use_autotuning_cache=True,
        )

    @unittest.skipIf(
        True, "Flaky test, depending on chosen Cutlass op / autotuning result"
    )
    @unittest.skipIf(not SM90OrLater, "need sm_90")
    @unittest.skipIf(_DISABLE_CUTLASS_BACKEND, "Cutlass backend disabled")
    @unittest.skipIf(torch.version.hip, "HIP not supported")
    @unittest.skipIf(config.is_fbcode(), "fbcode requires different CUTLASS path setup")
    def test_max_autotune_cutlass_backend_simple_addmm_broadcasted_col2(self):
        def mm(a, b, bias):
            bias_slice = bias[:, 0:1]
            return (a @ b) + bias_slice

        self._test_max_autotune_cutlass_backend_epilogue_fusion(
            mixed_precision=False,
            fp16=True,
            expected_fuse_count=0,
            mm=mm,
            with_bias=True,
        )

    @unittest.skipIf(not SM90OrLater, "need sm_90")
    @unittest.skipIf(_DISABLE_CUTLASS_BACKEND, "Cutlass backend disabled")
    @unittest.skipIf(torch.version.hip, "HIP not supported")
    @unittest.skipIf(config.is_fbcode(), "fbcode requires different CUTLASS path setup")
    def test_max_autotune_cutlass_backend_simple_aux_broadcasted_row(self):
        def mm(a, b, bias):
            bias_slice = bias[0:1, :]
            return (a @ b) - torch.relu(bias_slice)

        self._test_max_autotune_cutlass_backend_epilogue_fusion(
            mixed_precision=False,
            fp16=True,
            expected_fuse_count=0,
            mm=mm,
            with_bias=True,
        )

    @unittest.skipIf(not SM90OrLater, "need sm_90")
    @unittest.skipIf(_DISABLE_CUTLASS_BACKEND, "Cutlass backend disabled")
    @unittest.skipIf(torch.version.hip, "HIP not supported")
    @unittest.skipIf(config.is_fbcode(), "fbcode requires different CUTLASS path setup")
    def test_max_autotune_cutlass_backend_simple_aux_broadcasted_col(self):
        def mm(a, b, bias):
            bias_slice = bias[:, 0:1]
            return (a @ b) - torch.relu(bias_slice * 1.2)

        # This is not fused, because the aux argument requires to be contiguous in the non-broadcasted dim
        self._test_max_autotune_cutlass_backend_epilogue_fusion(
            mixed_precision=False,
            fp16=True,
            expected_fuse_count=0,
            mm=mm,
            with_bias=True,
        )

    @unittest.skipIf(not SM90OrLater, "need sm_90")
    @unittest.skipIf(_DISABLE_CUTLASS_BACKEND, "Cutlass backend disabled")
    @unittest.skipIf(torch.version.hip, "HIP not supported")
    @unittest.skipIf(config.is_fbcode(), "fbcode requires different CUTLASS path setup")
    def test_max_autotune_cutlass_backend_simple_aux_broadcasted_col2(self):
        def mm(a, b, bias):
            return (a @ b) - torch.relu(bias * 1.2)

        self._test_max_autotune_cutlass_backend_epilogue_fusion(
            mixed_precision=False,
            fp16=True,
            expected_fuse_count=0,
            mm=mm,
            with_bias=True,
            bias_broadcast=(True, False),
        )

    @unittest.skipIf(not SM90OrLater, "need sm_90")
    @unittest.skipIf(_DISABLE_CUTLASS_BACKEND, "Cutlass backend disabled")
    @unittest.skipIf(torch.version.hip, "HIP not supported")
    @unittest.skipIf(config.is_fbcode(), "fbcode requires different CUTLASS path setup")
    def test_max_autotune_cutlass_backend_simple_aux_broadcasted_row2(self):
        def mm(a, b, bias):
            return (a @ b) - torch.relu(bias * 1.2)

        self._test_max_autotune_cutlass_backend_epilogue_fusion(
            mixed_precision=False,
            fp16=True,
            expected_fuse_count=0,
            mm=mm,
            with_bias=True,
            bias_broadcast=(False, True),
        )

    @unittest.skipIf(not SM90OrLater, "need sm_90")
    @unittest.skipIf(_DISABLE_CUTLASS_BACKEND, "Cutlass backend disabled")
    @unittest.skipIf(torch.version.hip, "HIP not supported")
    @unittest.skipIf(config.is_fbcode(), "fbcode requires different CUTLASS path setup")
    def test_max_autotune_cutlass_backend_relu_fusion_fp16_fp32acc(self):
        def mm(a, b):
            return torch.nn.functional.relu((a @ b) * 3.3 - 1.234)

        #  The pointwise ops seem to be pre-fused into a single Pointwise
        self._test_max_autotune_cutlass_backend_epilogue_fusion(
            mixed_precision=True, fp16=True, expected_fuse_count=0, mm=mm
        )

    @unittest.skipIf(not SM90OrLater, "need sm_90")
    @unittest.skipIf(_DISABLE_CUTLASS_BACKEND, "Cutlass backend disabled")
    @unittest.skipIf(torch.version.hip, "HIP not supported")
    @unittest.skipIf(config.is_fbcode(), "fbcode requires different CUTLASS path setup")
    def test_max_autotune_cutlass_backend_relu6_fusion_fp16_fp32acc(self):
        def mm(a, b):
            return torch.clamp(torch.nn.functional.relu(a @ b), max=6.0)

        #  The pointwise ops seem to be pre-fused into a single Pointwise
        self._test_max_autotune_cutlass_backend_epilogue_fusion(
            mixed_precision=True, fp16=True, expected_fuse_count=0, mm=mm
        )

    @unittest.skipIf(not SM90OrLater, "need sm_90")
    @unittest.skipIf(_DISABLE_CUTLASS_BACKEND, "Cutlass backend disabled")
    @unittest.skipIf(torch.version.hip, "HIP not supported")
    @unittest.skipIf(config.is_fbcode(), "fbcode requires different CUTLASS path setup")
    def test_max_autotune_cutlass_backend_simple_bmm(self):
        def mm(a, b):
            return torch.bmm(a, b)

        self._test_max_autotune_cutlass_backend_epilogue_fusion(
            mixed_precision=False,
            fp16=True,
            expected_fuse_count=0,
            mm=mm,
            with_bias=False,
            batch_size=10,
        )

    @unittest.skipIf(not SM90OrLater, "need sm_90")
    @unittest.skipIf(_DISABLE_CUTLASS_BACKEND, "Cutlass backend disabled")
    @unittest.skipIf(torch.version.hip, "HIP not supported")
    @unittest.skipIf(config.is_fbcode(), "fbcode requires different CUTLASS path setup")
    def test_max_autotune_cutlass_backend_simple_baddbmm(self):
        def mm(a, b, bias):
            # disabled usage of torch.baddbmm because it implicitly casts all inputs to float32
            # during lowering in inductor for unknown reasons
            # return torch.baddbmm(bias, a, b)
            return (a @ b) + bias  # this is equivalent and doesn't cast to float32

        self._test_max_autotune_cutlass_backend_epilogue_fusion(
            mixed_precision=True,
            fp16=True,
            expected_fuse_count=0,
            mm=mm,
            with_bias=True,
            batch_size=31,
            evt_only=True,
        )

    @unittest.skipIf(not SM90OrLater, "need sm_90")
    @unittest.skipIf(_DISABLE_CUTLASS_BACKEND, "Cutlass backend disabled")
    @unittest.skipIf(torch.version.hip, "HIP not supported")
    @unittest.skipIf(config.is_fbcode(), "fbcode requires different CUTLASS path setup")
    def test_max_autotune_cutlass_backend_shape_dependent_normalization_fusion(self):
        def mm(a, b):
            return (a @ b) / b.size(1)

        self._test_max_autotune_cutlass_backend_epilogue_fusion(
            mixed_precision=True, fp16=True, expected_fuse_count=0, mm=mm
        )

    # TODO: Enable dynamic test cases when dynamic support is added.
    @unittest.skipIf(not SM75OrLater, "need sm_75")
    @unittest.skipIf(_DISABLE_CUTLASS_BACKEND, "Cutlass backend disabled")
    @unittest.skipIf(config.is_fbcode(), "fbcode requires different CUTLASS path setup")
    @parametrize("dynamic", (False,))
    @parametrize("max_autotune_gemm_backends", ("CUTLASS", "ATen,Triton,CUTLASS"))
    @parametrize("only_evt_capable", (True, False))
    @unittest.mock.patch.dict(os.environ, {"PATH": _get_path_without_sccache()})
    def test_max_autotune_cutlass_backend_mm_bias(
        self,
        dynamic: bool = False,
        only_evt_capable: bool = False,
        max_autotune_gemm_backends: str = "CUTLASS",
    ):
        """
        Make sure autotuning mm in sub processes work without crashes.
        """

        if max_autotune_gemm_backends == "CUTLASS" and torch.version.hip:
            return

        torch.backends.cuda.matmul.allow_fp16_reduced_precision_reduction = False

        def mm(a, b, bias):
            return torch.nn.functional.linear(a, b, bias)

        a = torch.randn(2048, 4096).cuda().half()
        bias = torch.randn(2048).cuda().half()

        with config.patch(
            {
                "max_autotune": True,
                "autotune_in_subproc": False,
                "max_autotune_gemm_backends": max_autotune_gemm_backends,
                "cuda.cutlass_dir": _CUTLASS_DIR,
                "cuda.cutlass_max_profiling_configs": 2,
            }
        ):
            Y = mm(a, a, bias)
            Y_compiled = torch.compile(mm, dynamic=dynamic)(a, a, bias)
            torch.testing.assert_close(Y_compiled, Y, atol=1e-1, rtol=1e-1)

    @unittest.skipIf(not SM75OrLater, "need sm_75")
    @unittest.skipIf(_DISABLE_CUTLASS_BACKEND, "Cutlass backend disabled")
    @unittest.skipIf(config.is_fbcode(), "fbcode requires different CUTLASS path setup")
    @parametrize("dynamic", (False,))
    @parametrize("max_autotune_gemm_backends", ("CUTLASS", "ATen,Triton,CUTLASS"))
    @unittest.mock.patch.dict(os.environ, {"PATH": _get_path_without_sccache()})
    def test_max_autotune_cutlass_backend_addmm(
        self,
        dynamic=False,
        max_autotune_gemm_backends="CUTLASS",
    ):
        """
        Make sure autotuning addmm in sub processes work without crashes.
        """

        if max_autotune_gemm_backends == "CUTLASS" and torch.version.hip:
            return

        torch.backends.cuda.matmul.allow_fp16_reduced_precision_reduction = False

        def addmm(x, a, b, alpha, beta):
            return torch.addmm(x, a, b, alpha=alpha, beta=beta)

        def compare_results(
            m: int, k: int, n: int, alpha: float, beta: float, x_shape: List[int]
        ) -> None:
            x = torch.randn(x_shape).cuda().half()
            a = torch.randn(m, k).cuda().half()
            b = torch.randn(k, n).cuda().half()
            y_expected = addmm(x, a, b, alpha, beta)

            compiled_fn = torch.compile(addmm, dynamic=dynamic)
            y = compiled_fn(x, a, b, alpha, beta)
            torch.testing.assert_close(y, y_expected)

        with config.patch(
            {
                "max_autotune": True,
                "autotune_in_subproc": True,
                "max_autotune_gemm_backends": max_autotune_gemm_backends,
                "cuda.cutlass_dir": _CUTLASS_DIR,
                "cuda.cutlass_max_profiling_configs": 2,
                "cuda.cutlass_op_whitelist_regex": "warpspecialized_cooperative_epi_tma",
                "cuda.cutlass_op_blacklist_regex": "pingpong",  # Pingpong Kernels can lead to numerical issues
            }
        ):
            # No broadcast
            compare_results(4096, 25728, 2048, 2.0, 0.4, [4096, 2048])
            # Broadcast first dim.
            compare_results(4096, 25728, 2048, 2.0, 0.4, [2048])
            # Broadcast last dim.
            if not SM90OrLater and max_autotune_gemm_backends == "CUTLASS":
                compare_results(4096, 25728, 2048, 2.0, 0.4, [4096, 1])
            else:
                compare_results(4096, 25728, 2048, 2.0, 0.4, [4096, 1])


if __name__ == "__main__":
    from torch._inductor.utils import is_big_gpu

    # Set env to make it work in CI.
    if HAS_CUDA and HAS_CPU and is_big_gpu(0) and not _DISABLE_CUTLASS_BACKEND:
        run_tests()<|MERGE_RESOLUTION|>--- conflicted
+++ resolved
@@ -351,37 +351,6 @@
     @unittest.skipIf(_DISABLE_CUTLASS_BACKEND, "Cutlass backend disabled")
     @unittest.skipIf(torch.version.hip, "HIP not supported")
     @unittest.skipIf(config.is_fbcode(), "fbcode requires different CUTLASS path setup")
-<<<<<<< HEAD
-    def test_max_autotune_cutlass_backend_simple_fusion_fp16_layout_opt3(self):
-        def mm(a, b):
-            return torch.bmm(a, b) * 3.4
-
-        #  The pointwise ops seem to be pre-fused into a single Pointwise
-        self._test_max_autotune_cutlass_backend_epilogue_fusion(
-            mixed_precision=False,
-            fp16=True,
-            expected_fuse_count=0,
-            mm=mm,
-            m=256,
-            n=513,
-            k=255,
-            batch_size=10,
-            with_bias=False,
-            config_override={
-                "layout_optimization": True,
-                "shape_padding": True,
-                "cuda.cutlass_backend_min_gemm_size": 1,
-                "shape_pad_only_k_dim": False,
-                "shape_pad_use_transpose": True,
-            },
-        )
-
-    @unittest.skipIf(not SM90OrLater, "need sm_90")
-    @unittest.skipIf(_DISABLE_CUTLASS_BACKEND, "Cutlass backend disabled")
-    @unittest.skipIf(torch.version.hip, "HIP not supported")
-    @unittest.skipIf(config.is_fbcode(), "fbcode requires different CUTLASS path setup")
-=======
->>>>>>> f880c784
     def test_max_autotune_cutlass_backend_simple_mm_fp16_standalone_runner_large(self):
         from torch._inductor.codegen.cuda.cutlass_utils import (
             CUDACompileSourceCapturingContext,
