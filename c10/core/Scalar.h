#pragma once

#include <cstdint>
#include <stdexcept>
#include <type_traits>
#include <utility>

#include <c10/core/OptionalRef.h>
#include <c10/core/ScalarType.h>
#include <c10/core/SymBool.h>
#include <c10/core/SymFloat.h>
#include <c10/core/SymInt.h>
#include <c10/core/SymNodeImpl.h>
#include <c10/macros/Export.h>
#include <c10/macros/Macros.h>
#include <c10/util/Deprecated.h>
#include <c10/util/Exception.h>
#include <c10/util/Half.h>
#include <c10/util/TypeCast.h>
#include <c10/util/complex.h>
#include <c10/util/intrusive_ptr.h>

namespace c10 {

/**
 * Scalar represents a 0-dimensional tensor which contains a single element.
 * Unlike a tensor, numeric literals (in C++) are implicitly convertible to
 * Scalar (which is why, for example, we provide both add(Tensor) and
 * add(Scalar) overloads for many operations). It may also be used in
 * circumstances where you statically know a tensor is 0-dim and single size,
 * but don't know its type.
 */
class C10_API Scalar {
 public:
  Scalar() : Scalar(int64_t(0)) {}

  void destroy() {
    if (Tag::HAS_si == tag || Tag::HAS_sd == tag || Tag::HAS_sb == tag) {
      raw::intrusive_ptr::decref(v.p);
      v.p = nullptr;
    }
  }

  ~Scalar() {
    destroy();
  }

#define DEFINE_IMPLICIT_CTOR(type, name) \
  Scalar(type vv) : Scalar(vv, true) {}

  AT_FORALL_SCALAR_TYPES_AND7(
      Half,
      BFloat16,
      Float8_e5m2,
      Float8_e4m3fn,
      Float8_e5m2fnuz,
      Float8_e4m3fnuz,
      ComplexHalf,
      DEFINE_IMPLICIT_CTOR)
  AT_FORALL_COMPLEX_TYPES(DEFINE_IMPLICIT_CTOR)

<<<<<<< HEAD
=======
  // Helper constructors to allow Scalar creation from long and long long types
  // As std::is_same_v<long, long long> is false(except Android), one needs to
  // provide a constructor from either long or long long in addition to one from
  // int64_t
#if defined(__APPLE__) || defined(__MACOSX)
  static_assert(
      std::is_same_v<long long, int64_t>,
      "int64_t is the same as long long on MacOS");
  Scalar(long vv) : Scalar(vv, true) {}
#endif
#if defined(__linux__) && !defined(__ANDROID__)
  static_assert(
      std::is_same_v<long, int64_t>,
      "int64_t is the same as long on Linux");
  Scalar(long long vv) : Scalar(vv, true) {}
#endif

  Scalar(uint16_t vv) : Scalar(vv, true) {}
  Scalar(uint32_t vv) : Scalar(vv, true) {}
  Scalar(uint64_t vv) {
    if (vv > static_cast<uint64_t>(INT64_MAX)) {
      tag = Tag::HAS_u;
      v.u = vv;
    } else {
      tag = Tag::HAS_i;
      // NB: no need to use convert, we've already tested convertibility
      v.i = static_cast<int64_t>(vv);
    }
  }

>>>>>>> 9768f73c
#undef DEFINE_IMPLICIT_CTOR

  // Value* is both implicitly convertible to SymbolicVariable and bool which
  // causes ambiguity error. Specialized constructor for bool resolves this
  // problem.
  template <
      typename T,
      typename std::enable_if_t<std::is_same_v<T, bool>, bool>* = nullptr>
  Scalar(T vv) : tag(Tag::HAS_b) {
    v.i = convert<int64_t, bool>(vv);
  }

  template <
      typename T,
      typename std::enable_if_t<std::is_same_v<T, c10::SymBool>, bool>* =
          nullptr>
  Scalar(T vv) : tag(Tag::HAS_sb) {
    v.i = convert<int64_t, c10::SymBool>(vv);
  }

#define DEFINE_ACCESSOR(type, name)                                   \
  type to##name() const {                                             \
    if (Tag::HAS_d == tag) {                                          \
      return checked_convert<type, double>(v.d, #type);               \
    } else if (Tag::HAS_z == tag) {                                   \
      return checked_convert<type, c10::complex<double>>(v.z, #type); \
    }                                                                 \
    if (Tag::HAS_b == tag) {                                          \
      return checked_convert<type, bool>(v.i, #type);                 \
    } else if (Tag::HAS_i == tag) {                                   \
      return checked_convert<type, int64_t>(v.i, #type);              \
    } else if (Tag::HAS_si == tag) {                                  \
      return checked_convert<type, int64_t>(                          \
          toSymInt().guard_int(__FILE__, __LINE__), #type);           \
    } else if (Tag::HAS_sd == tag) {                                  \
      return checked_convert<type, int64_t>(                          \
          toSymFloat().guard_float(__FILE__, __LINE__), #type);       \
    } else if (Tag::HAS_sb == tag) {                                  \
      return checked_convert<type, int64_t>(                          \
          toSymBool().guard_bool(__FILE__, __LINE__), #type);         \
    }                                                                 \
    TORCH_CHECK(false)                                                \
  }

  // TODO: Support ComplexHalf accessor
  AT_FORALL_SCALAR_TYPES_WITH_COMPLEX(DEFINE_ACCESSOR)

#undef DEFINE_ACCESSOR

  SymInt toSymInt() const {
    if (Tag::HAS_si == tag) {
      return c10::SymInt(intrusive_ptr<SymNodeImpl>::reclaim_copy(
          static_cast<SymNodeImpl*>(v.p)));
    } else {
      return toLong();
    }
  }

  SymFloat toSymFloat() const {
    if (Tag::HAS_sd == tag) {
      return c10::SymFloat(intrusive_ptr<SymNodeImpl>::reclaim_copy(
          static_cast<SymNodeImpl*>(v.p)));
    } else {
      return toDouble();
    }
  }

  SymBool toSymBool() const {
    if (Tag::HAS_sb == tag) {
      return c10::SymBool(intrusive_ptr<SymNodeImpl>::reclaim_copy(
          static_cast<SymNodeImpl*>(v.p)));
    } else {
      return toBool();
    }
  }

  // also support scalar.to<int64_t>();
  // Deleted for unsupported types, but specialized below for supported types
  template <typename T>
  T to() const = delete;

  // audit uses of data_ptr
  const void* data_ptr() const {
    TORCH_INTERNAL_ASSERT(!isSymbolic());
    return static_cast<const void*>(&v);
  }

  bool isFloatingPoint() const {
    return Tag::HAS_d == tag || Tag::HAS_sd == tag;
  }

  C10_DEPRECATED_MESSAGE(
      "isIntegral is deprecated. Please use the overload with 'includeBool' parameter instead.")
  bool isIntegral() const {
    return Tag::HAS_i == tag || Tag::HAS_si == tag;
  }
  bool isIntegral(bool includeBool) const {
    return Tag::HAS_i == tag || Tag::HAS_si == tag ||
        (includeBool && isBoolean());
  }

  bool isComplex() const {
    return Tag::HAS_z == tag;
  }
  bool isBoolean() const {
    return Tag::HAS_b == tag || Tag::HAS_sb == tag;
  }

  // you probably don't actually want these; they're mostly for testing
  bool isSymInt() const {
    return Tag::HAS_si == tag;
  }
  bool isSymFloat() const {
    return Tag::HAS_sd == tag;
  }
  bool isSymBool() const {
    return Tag::HAS_sb == tag;
  }

  bool isSymbolic() const {
    return Tag::HAS_si == tag || Tag::HAS_sd == tag || Tag::HAS_sb == tag;
  }

  C10_ALWAYS_INLINE Scalar& operator=(Scalar&& other) noexcept {
    if (&other == this) {
      return *this;
    }

    destroy();
    moveFrom(std::move(other));
    return *this;
  }

  C10_ALWAYS_INLINE Scalar& operator=(const Scalar& other) {
    if (&other == this) {
      return *this;
    }

    *this = Scalar(other);
    return *this;
  }

  Scalar operator-() const;
  Scalar conj() const;
  Scalar log() const;

  template <
      typename T,
      typename std::enable_if_t<!c10::is_complex<T>::value, int> = 0>
  bool equal(T num) const {
    if (isComplex()) {
      TORCH_INTERNAL_ASSERT(!isSymbolic());
      auto val = v.z;
      return (val.real() == num) && (val.imag() == T());
    } else if (isFloatingPoint()) {
      TORCH_CHECK(!isSymbolic(), "NYI SymFloat equality");
      return v.d == num;
    } else if (isIntegral(/*includeBool=*/false)) {
      TORCH_CHECK(!isSymbolic(), "NYI SymInt equality");
      return v.i == num;
    } else if (isBoolean()) {
      // boolean scalar does not equal to a non boolean value
      TORCH_INTERNAL_ASSERT(!isSymbolic());
      return false;
    } else {
      TORCH_INTERNAL_ASSERT(false);
    }
  }

  template <
      typename T,
      typename std::enable_if_t<c10::is_complex<T>::value, int> = 0>
  bool equal(T num) const {
    if (isComplex()) {
      TORCH_INTERNAL_ASSERT(!isSymbolic());
      return v.z == num;
    } else if (isFloatingPoint()) {
      TORCH_CHECK(!isSymbolic(), "NYI SymFloat equality");
      return (v.d == num.real()) && (num.imag() == T());
    } else if (isIntegral(/*includeBool=*/false)) {
      TORCH_CHECK(!isSymbolic(), "NYI SymInt equality");
      return (v.i == num.real()) && (num.imag() == T());
    } else if (isBoolean()) {
      // boolean scalar does not equal to a non boolean value
      TORCH_INTERNAL_ASSERT(!isSymbolic());
      return false;
    } else {
      TORCH_INTERNAL_ASSERT(false);
    }
  }

  bool equal(bool num) const {
    if (isBoolean()) {
      TORCH_INTERNAL_ASSERT(!isSymbolic());
      return static_cast<bool>(v.i) == num;
    } else {
      return false;
    }
  }

  ScalarType type() const {
    if (isComplex()) {
      return ScalarType::ComplexDouble;
    } else if (isFloatingPoint()) {
      return ScalarType::Double;
    } else if (isIntegral(/*includeBool=*/false)) {
      return ScalarType::Long;
    } else if (isBoolean()) {
      return ScalarType::Bool;
    } else {
      throw std::runtime_error("Unknown scalar type.");
    }
  }

  Scalar(Scalar&& rhs) noexcept : tag(rhs.tag) {
    moveFrom(std::move(rhs));
  }

  Scalar(const Scalar& rhs) : tag(rhs.tag), v(rhs.v) {
    if (isSymbolic()) {
      c10::raw::intrusive_ptr::incref(v.p);
    }
  }

  Scalar(c10::SymInt si) {
    if (auto m = si.maybe_as_int()) {
      tag = Tag::HAS_i;
      v.i = *m;
    } else {
      tag = Tag::HAS_si;
      v.p = std::move(si).release();
    }
  }

  Scalar(c10::SymFloat sd) {
    if (sd.is_symbolic()) {
      tag = Tag::HAS_sd;
      v.p = std::move(sd).release();
    } else {
      tag = Tag::HAS_d;
      v.d = sd.as_float_unchecked();
    }
  }

  Scalar(c10::SymBool sb) {
    if (auto m = sb.maybe_as_bool()) {
      tag = Tag::HAS_b;
      v.i = *m;
    } else {
      tag = Tag::HAS_sb;
      v.p = std::move(sb).release();
    }
  }

  // We can't set v in the initializer list using the
  // syntax v{ .member = ... } because it doesn't work on MSVC
 private:
  enum class Tag { HAS_d, HAS_i, HAS_z, HAS_b, HAS_sd, HAS_si, HAS_sb };

  // NB: assumes that self has already been cleared
  // NOLINTNEXTLINE(cppcoreguidelines-rvalue-reference-param-not-moved)
  C10_ALWAYS_INLINE void moveFrom(Scalar&& rhs) noexcept {
    v = rhs.v;
    tag = rhs.tag;
    if (rhs.tag == Tag::HAS_si || rhs.tag == Tag::HAS_sd ||
        rhs.tag == Tag::HAS_sb) {
      // Move out of scalar
      rhs.tag = Tag::HAS_i;
      rhs.v.i = 0;
    }
  }

  Tag tag;

  union v_t {
    double d{};
    int64_t i;
    c10::complex<double> z;
    c10::intrusive_ptr_target* p;
    // NOLINTNEXTLINE(modernize-use-equals-default)
    v_t() {} // default constructor
  } v;

  template <
      typename T,
      typename std::enable_if_t<
          std::is_integral_v<T> && !std::is_same_v<T, bool>,
          bool>* = nullptr>
  Scalar(T vv, bool) : tag(Tag::HAS_i) {
    v.i = convert<decltype(v.i), T>(vv);
  }

  template <
      typename T,
      typename std::enable_if_t<
          !std::is_integral_v<T> && !c10::is_complex<T>::value,
          bool>* = nullptr>
  Scalar(T vv, bool) : tag(Tag::HAS_d) {
    v.d = convert<decltype(v.d), T>(vv);
  }

  template <
      typename T,
      typename std::enable_if_t<c10::is_complex<T>::value, bool>* = nullptr>
  Scalar(T vv, bool) : tag(Tag::HAS_z) {
    v.z = convert<decltype(v.z), T>(vv);
  }
};

using OptionalScalarRef = c10::OptionalRef<Scalar>;

// define the scalar.to<int64_t>() specializations
#define DEFINE_TO(T, name)         \
  template <>                      \
  inline T Scalar::to<T>() const { \
    return to##name();             \
  }
AT_FORALL_SCALAR_TYPES_WITH_COMPLEX(DEFINE_TO)
#undef DEFINE_TO

} // namespace c10<|MERGE_RESOLUTION|>--- conflicted
+++ resolved
@@ -59,8 +59,6 @@
       DEFINE_IMPLICIT_CTOR)
   AT_FORALL_COMPLEX_TYPES(DEFINE_IMPLICIT_CTOR)
 
-<<<<<<< HEAD
-=======
   // Helper constructors to allow Scalar creation from long and long long types
   // As std::is_same_v<long, long long> is false(except Android), one needs to
   // provide a constructor from either long or long long in addition to one from
@@ -91,7 +89,6 @@
     }
   }
 
->>>>>>> 9768f73c
 #undef DEFINE_IMPLICIT_CTOR
 
   // Value* is both implicitly convertible to SymbolicVariable and bool which
@@ -123,6 +120,8 @@
       return checked_convert<type, bool>(v.i, #type);                 \
     } else if (Tag::HAS_i == tag) {                                   \
       return checked_convert<type, int64_t>(v.i, #type);              \
+    } else if (Tag::HAS_u == tag) {                                   \
+      return checked_convert<type, uint64_t>(v.u, #type);             \
     } else if (Tag::HAS_si == tag) {                                  \
       return checked_convert<type, int64_t>(                          \
           toSymInt().guard_int(__FILE__, __LINE__), #type);           \
@@ -138,6 +137,9 @@
 
   // TODO: Support ComplexHalf accessor
   AT_FORALL_SCALAR_TYPES_WITH_COMPLEX(DEFINE_ACCESSOR)
+  DEFINE_ACCESSOR(uint16_t, UInt16)
+  DEFINE_ACCESSOR(uint32_t, UInt32)
+  DEFINE_ACCESSOR(uint64_t, UInt64)
 
 #undef DEFINE_ACCESSOR
 
@@ -186,10 +188,10 @@
   C10_DEPRECATED_MESSAGE(
       "isIntegral is deprecated. Please use the overload with 'includeBool' parameter instead.")
   bool isIntegral() const {
-    return Tag::HAS_i == tag || Tag::HAS_si == tag;
+    return Tag::HAS_i == tag || Tag::HAS_si == tag || Tag::HAS_u == tag;
   }
   bool isIntegral(bool includeBool) const {
-    return Tag::HAS_i == tag || Tag::HAS_si == tag ||
+    return Tag::HAS_i == tag || Tag::HAS_si == tag || Tag::HAS_u == tag ||
         (includeBool && isBoolean());
   }
 
@@ -249,9 +251,20 @@
     } else if (isFloatingPoint()) {
       TORCH_CHECK(!isSymbolic(), "NYI SymFloat equality");
       return v.d == num;
-    } else if (isIntegral(/*includeBool=*/false)) {
-      TORCH_CHECK(!isSymbolic(), "NYI SymInt equality");
-      return v.i == num;
+    } else if (tag == Tag::HAS_i) {
+      if (overflows<T>(v.i, /* strict_unsigned */ true)) {
+        return false;
+      } else {
+        return static_cast<T>(v.i) == num;
+      }
+    } else if (tag == Tag::HAS_u) {
+      if (overflows<T>(v.u, /* strict_unsigned */ true)) {
+        return false;
+      } else {
+        return static_cast<T>(v.u) == num;
+      }
+    } else if (tag == Tag::HAS_si) {
+      TORCH_INTERNAL_ASSERT(false, "NYI SymInt equality");
     } else if (isBoolean()) {
       // boolean scalar does not equal to a non boolean value
       TORCH_INTERNAL_ASSERT(!isSymbolic());
@@ -271,9 +284,20 @@
     } else if (isFloatingPoint()) {
       TORCH_CHECK(!isSymbolic(), "NYI SymFloat equality");
       return (v.d == num.real()) && (num.imag() == T());
-    } else if (isIntegral(/*includeBool=*/false)) {
-      TORCH_CHECK(!isSymbolic(), "NYI SymInt equality");
-      return (v.i == num.real()) && (num.imag() == T());
+    } else if (tag == Tag::HAS_i) {
+      if (overflows<T>(v.i, /* strict_unsigned */ true)) {
+        return false;
+      } else {
+        return static_cast<T>(v.i) == num.real() && num.imag() == T();
+      }
+    } else if (tag == Tag::HAS_u) {
+      if (overflows<T>(v.u, /* strict_unsigned */ true)) {
+        return false;
+      } else {
+        return static_cast<T>(v.u) == num.real() && num.imag() == T();
+      }
+    } else if (tag == Tag::HAS_si) {
+      TORCH_INTERNAL_ASSERT(false, "NYI SymInt equality");
     } else if (isBoolean()) {
       // boolean scalar does not equal to a non boolean value
       TORCH_INTERNAL_ASSERT(!isSymbolic());
@@ -298,6 +322,11 @@
     } else if (isFloatingPoint()) {
       return ScalarType::Double;
     } else if (isIntegral(/*includeBool=*/false)) {
+      // Represent all integers as long, UNLESS it is unsigned and therefore
+      // unrepresentable as long
+      if (Tag::HAS_u == tag) {
+        return ScalarType::UInt64;
+      }
       return ScalarType::Long;
     } else if (isBoolean()) {
       return ScalarType::Bool;
@@ -349,7 +378,19 @@
   // We can't set v in the initializer list using the
   // syntax v{ .member = ... } because it doesn't work on MSVC
  private:
-  enum class Tag { HAS_d, HAS_i, HAS_z, HAS_b, HAS_sd, HAS_si, HAS_sb };
+  enum class Tag { HAS_d, HAS_i, HAS_u, HAS_z, HAS_b, HAS_sd, HAS_si, HAS_sb };
+
+  // Note [Meaning of HAS_u]
+  // ~~~~~~~~~~~~~~~~~~~~~~~
+  // HAS_u is a bit special.  On its face, it just means that we
+  // are holding an unsigned integer.  However, we generally don't
+  // distinguish between different bit sizes in Scalar (e.g., we represent
+  // float as double), instead, it represents a mathematical notion
+  // of some quantity (integral versus floating point).  So actually,
+  // HAS_u is used solely to represent unsigned integers that could
+  // not be represented as a signed integer.  That means only uint64_t
+  // potentially can get this tag; smaller types like uint8_t fits into a
+  // regular int and so for BC reasons we keep as an int.
 
   // NB: assumes that self has already been cleared
   // NOLINTNEXTLINE(cppcoreguidelines-rvalue-reference-param-not-moved)
@@ -369,6 +410,8 @@
   union v_t {
     double d{};
     int64_t i;
+    // See Note [Meaning of HAS_u]
+    uint64_t u;
     c10::complex<double> z;
     c10::intrusive_ptr_target* p;
     // NOLINTNEXTLINE(modernize-use-equals-default)
@@ -410,6 +453,9 @@
     return to##name();             \
   }
 AT_FORALL_SCALAR_TYPES_WITH_COMPLEX(DEFINE_TO)
+DEFINE_TO(uint16_t, UInt16)
+DEFINE_TO(uint32_t, UInt32)
+DEFINE_TO(uint64_t, UInt64)
 #undef DEFINE_TO
 
 } // namespace c10