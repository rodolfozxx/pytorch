--- conflicted
+++ resolved
@@ -346,22 +346,22 @@
   return detail::make_tensor<SparseCsrTensorImpl>(DispatchKeySet(dispatch_key), options.device(), layout, options.dtype());
 }
 
-
-Tensor _sparse_compressed_tensor_unsafe(const Tensor& compressed_indices,
-                                        const Tensor& plain_indices,
-                                        const Tensor& values,
-                                        IntArrayRef size,
-                                        c10::optional<ScalarType> dtype,
-                                        c10::optional<Layout> layout,
-                                        c10::optional<Device> device,
-                                        c10::optional<bool> pin_memory) {
+Tensor _sparse_compressed_tensor_unsafe_symint(
+     const Tensor& compressed_indices,
+     const Tensor& plain_indices,
+     const Tensor& values,
+     c10::SymIntArrayRef size,
+     c10::optional<ScalarType> dtype,
+     c10::optional<Layout> layout,
+     c10::optional<Device> device,
+     c10::optional<bool> pin_memory) {
   if (!layout) {
     AT_ERROR("sparse_compressed_tensor_unsafe expected sparse compressed tensor layout but got none");
   }
   Layout layout_ = layout.value();
   AT_DISPATCH_ALL_SPARSE_COMPRESSED_LAYOUTS(layout_, "sparse_compressed_tensor_unsafe", [&]{});
   if (at::globalContext().checkSparseTensorInvariants()) {
-    _validate_sparse_compressed_tensor_args_worker(compressed_indices, plain_indices, values, size, layout_);
+    _validate_sparse_compressed_tensor_args_worker(compressed_indices, plain_indices, values, C10_AS_INTARRAYREF_SLOW(size), layout_);
   }
   TensorOptions options = TensorOptions().dtype(dtype).layout(layout_).device(device).pinned_memory(pin_memory);
   SparseCsrTensor self = new_compressed_tensor(options);
@@ -484,7 +484,7 @@
   // See [Note: hacky wrapper removal for TensorOptions]
   TensorOptions options = TensorOptions().dtype(dtype).layout(layout_).device(device).pinned_memory(pin_memory);
 
-  return at::native::_sparse_compressed_tensor_unsafe(
+  return at::_sparse_compressed_tensor_unsafe(
       compressed_indices,
       plain_indices,
       values,
@@ -515,7 +515,7 @@
   // See [Note: hacky wrapper removal for TensorOptions]
   TensorOptions options = TensorOptions().dtype(dtype).layout(layout_).device(device).pinned_memory(pin_memory);
 
-  return at::native::_sparse_compressed_tensor_unsafe(
+  return at::_sparse_compressed_tensor_unsafe(
       compressed_indices,
       plain_indices,
       values,
@@ -591,17 +591,6 @@
   auto compressed_indices = at::empty(compressed_indices_size, options);
   auto plain_indices = at::empty(plain_indices_and_values_size, options);
   auto values = at::empty(plain_indices_and_values_size, options.dtype(dtype));
-<<<<<<< HEAD
-
-  return at::native::_sparse_compressed_tensor_unsafe(compressed_indices,
-                                                      plain_indices,
-                                                      values,
-                                                      size,
-                                                      dtype,
-                                                      layout,
-                                                      device,
-                                                      pin_memory);
-=======
   // torch.empty on produces garbage so that the resulting empty
   // sparse compressed tensor may fail to satisfy the following
   // compressed sparse tensor invariants:
@@ -621,7 +610,6 @@
                                               layout,
                                               device,
                                               pin_memory);
->>>>>>> c05dd2aa
 }
 
 const Tensor& resize_sparse_csr_(
@@ -778,15 +766,15 @@
                                                                  "clone_sparse_compressed",
                                                                  [&]{ return self.col_indices(); },
                                                                  [&]{ return self.row_indices(); });
-  return at::native::_sparse_compressed_tensor_unsafe(
-                                                      compressed_indices.clone(),
-                                                      plain_indices.clone(),
-                                                      self.values().clone(),
-                                                      self.sizes(),
-                                                      optTypeMetaToScalarType(options.dtype_opt()),
-                                                      options.layout_opt(),
-                                                      options.device_opt(),
-                                                      options.pinned_memory_opt());
+  return at::_sparse_compressed_tensor_unsafe(
+       compressed_indices.clone(),
+       plain_indices.clone(),
+       self.values().clone(),
+       self.sizes(),
+       optTypeMetaToScalarType(options.dtype_opt()),
+       options.layout_opt(),
+       options.device_opt(),
+       options.pinned_memory_opt());
 }
 
 Tensor empty_like_sparse_csr(
@@ -906,7 +894,7 @@
 
   if (dim < n_batch) {
     // Selecting batch dimension
-    return at::native::_sparse_compressed_tensor_unsafe(
+    return at::_sparse_compressed_tensor_unsafe(
         compressed_indices.select(dim, index),
         plain_indices.select(dim, index),
         select_strided(self.values(), dim, index),
@@ -1129,7 +1117,7 @@
         // Block layout (2 sparse dims become 1 nnz dim + 2 block-shape dims in
         // values, so dim is found 1 position to the right)
         [&]() { return select_strided(self.values(), dim + 1, index); });
-    return at::native::_sparse_compressed_tensor_unsafe(
+    return at::_sparse_compressed_tensor_unsafe(
         compressed_indices,
         plain_indices,
         new_values,
