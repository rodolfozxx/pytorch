# Owner(s): ["module: functorch"]

# Copyright (c) Facebook, Inc. and its affiliates.
# All rights reserved.
#
# This source code is licensed under the BSD-style license found in the
# LICENSE file in the root directory of this source tree.

from unittest.mock import patch
from torch.testing._internal.common_utils import TestCase, run_tests, IS_ARM64
import torch
import torch.nn as nn
import torch.utils._pytree as pytree
import unittest
import warnings
import itertools
from functools import partial
from torch.testing._internal.common_device_type import instantiate_device_type_tests
from torch.testing._internal.common_methods_invocations import op_db, wrapper_set_seed
from functorch import (
    grad, vjp, vmap, jacrev,
    make_fx
)
from functorch._src.aot_autograd import aot_module_simplified
from functorch.compile import (
    nnc_jit, compiled_function, compiled_module,
    min_cut_rematerialization_partition, aot_function, aot_module,
    nop, default_partition, default_decompositions,
    memory_efficient_fusion, get_aot_compilation_context
)
from torch._decomp import decomposition_table

from torch.testing._internal.common_device_type import ops
from common_utils import (
    decorate,
    xfail,
    skip,
    skipOps,
)

USE_TORCHVISION = False
try:
    import torchvision
    USE_TORCHVISION = True
except ImportError:
    warnings.warn("Couldn't import torchvision. Some of our tests use it, try "
                  "to install it with commands from pytorch.org, post-fixed with "
                  "`--no-deps` to avoid overwriting the pytorch installation",
                  UserWarning)

USE_NETWORKX = False
try:
    import networkx  # noqa: F401
    USE_NETWORKX = True
except ImportError:
    warnings.warn("Some tests use networkx but it was not installed",
                  UserWarning)

try:
    import sympy  # noqa: F401
    HAS_SYMPY = True
except ImportError:
    HAS_SYMPY = False
skipIfNoSympy = unittest.skipIf(not HAS_SYMPY, "no sympy")

# NB: numpy is a testing dependency!

class AOTTestCase(TestCase):
    def setUp(self):
        super().setUp()

class TestPythonKey(AOTTestCase):
    def test_make_fx(self, device):
        def f(x):
            return torch.sin(x)
        inp = torch.randn(3)
        fx_f = make_fx(f)(inp)

        new_inp = torch.randn(3)
        self.assertEqual(fx_f(new_inp), f(new_inp))

    def test_make_fx_grad(self, device):
        def f(x):
            return torch.sin(x).sum()
        inp = torch.randn(3)
        f = grad(f)
        fx_f = make_fx(f)(inp)

        new_inp = torch.randn(3)
        self.assertEqual(fx_f(new_inp), f(new_inp))

    def test_scalar_device(self, device):
        def f(a, b):
            return a + b
        inps = [torch.randn(3, device=device), torch.tensor(5)]
        fx_f = make_fx(f)(*inps)
        self.assertEqual(fx_f(*inps), f(*inps))

    def test_make_fx_vmap(self, device):
        def f(x):
            return torch.sin(x)
        inp = torch.randn(5, 3)
        f = vmap(f)
        fx_f = make_fx(f)(inp)
        new_inp = torch.randn(5, 3)
        self.assertEqual(fx_f(new_inp), f(new_inp))

    def test_make_fx_jacrev(self, device):
        def f(x):
            return x.sin().sum()
        inp = torch.randn(3)
        f = jacrev(jacrev(f))
        fx_f = make_fx(f)(inp)
        new_inp = torch.randn(3)
        self.assertEqual(fx_f(new_inp), f(new_inp))

    def test_make_fx_vjp(self, device):
        def f(x):
            return torch.sin(x).sum()

        primals = torch.randn(3)
        _, vjp_fn = vjp(f, primals)
        cotangent = torch.randn(())
        fx_f = make_fx(vjp_fn)(cotangent, True, True)
        new_cotangent = torch.randn(())
        self.assertEqual(fx_f(new_cotangent, True, True), vjp_fn(new_cotangent))

    def test_make_fx_functionalize(self, device):
        from functorch.experimental import functionalize

        def fn(a):
            a = a * 2
            a.relu_()
            return a

        a = torch.randn(3, device=device)
        symbolic_gm = torch.fx.symbolic_trace(fn)
        includes_method_relu_ = any(
            str(n.target) == "relu_" for n in symbolic_gm.graph.nodes
        )
        self.assertTrue(includes_method_relu_)
        # Also verifies fix for https://github.com/pytorch/pytorch/issues/84570
        gm = make_fx(functionalize(symbolic_gm))(a)
        includes_aten_relu = any(
            n.target == torch.ops.aten.relu.default for n in gm.graph.nodes
        )
        self.assertTrue(includes_aten_relu)

    def test_make_fx_no_decompose(self, device):
        # FIXME
        return self.skipTest("error: maximum recursion reached")

        def f(x):
            return torch.tanh(x).sum()

        fx_f = make_fx(grad(f))(torch.randn(5))
        ops = set([i.target for i in fx_f.graph.nodes])

        self.assertEqual(torch.ops.aten.tanh_backward in ops, True)

        fx_f = make_fx(grad(f), decomposition_table)(torch.randn(5))
        ops = set([i.target for i in fx_f.graph.nodes])
        self.assertEqual(torch.ops.aten.tanh_backward in ops, False)

    def test_nnc_jit(self, device):
        def f(x):
            return torch.sin(x)

        jit_f = nnc_jit(f)

        inp = torch.randn(3)
        self.assertEqual(jit_f(inp), f(inp))

    def test_nnc_scalar(self, device):
        def f(x):
            return torch.sin(x)

        jit_f = nnc_jit(f)

        inp = torch.randn(())
        self.assertEqual(jit_f(inp), f(inp))

    def test_nnc_pytrees(self, device):
        def f(x):
            return [torch.sin(x[0])]

        jit_f = nnc_jit(f)

        inp = [torch.randn(3)]
        self.assertEqual(jit_f(inp), f(inp))

    def test_external_calls(self, device):
        def f(a, b):
            return torch.mv(a, b)
        jit_f = nnc_jit(f)
        inp = [torch.randn(3, 3), torch.randn(3)]
        self.assertEqual(jit_f(*inp), f(*inp))

    def test_nnc_passthrough(self, device):
        def f(x, y):
            return x + y, y
        inp = (torch.randn(3), torch.randn(3))
        jit_f = nnc_jit(f)
        self.assertEqual(jit_f(*inp), f(*inp))

        def f(x):
            x['a'] = x['a'] * 2
            return x
        inp = ({'a': torch.randn(3), 'b': torch.randn(3)},)
        jit_f = nnc_jit(f)
        self.assertEqual(jit_f(*inp), f(*inp))

    @unittest.skipIf(not USE_TORCHVISION, "test requires torchvision")
    def test_resnet18_backward_trace(self, device):
        mod = torchvision.models.resnet18()

        def f(x):
            out = mod(x)
            out.sum().backward()
            return [a.grad for a in mod.parameters()]

        inp = torch.randn(3, 3, 250, 250, requires_grad=True)
        grads = f(inp)

        mod.zero_grad()
        mod(inp).sum().backward()
        grads2 = [a.grad for a in mod.parameters()]
        self.assertEqual(grads, grads2)


def _outs_and_grads(fn, inps):
    outs = fn(*inps)
    for out in pytree.tree_flatten(outs)[0]:
        if isinstance(out, torch.Tensor) and out.requires_grad:
            out.sum().backward(retain_graph=True)
    grads = [inp.grad for inp in pytree.tree_flatten(inps)[0]]
    for inp in pytree.tree_flatten(inps)[0]:
        inp.grad = None
    return outs, grads


class TestAOTAutograd(AOTTestCase):
    def verify_aot_autograd(self, f, inp):
        if isinstance(f, nn.Module):
            compiled_f = aot_module(f, nop)
        else:
            compiled_f = aot_function(f, nop)
        ref_out, ref_grad = _outs_and_grads(f, inp)
        test_out, test_grad = _outs_and_grads(compiled_f, inp)
        self.assertEqual(ref_out, test_out)
        self.assertEqual(ref_grad, test_grad)

    def test_single_output(self):
        def f(a, b):
            return a + b
        inp = [torch.randn(3, 3, requires_grad=True), torch.randn(3, 3)]
        self.verify_aot_autograd(f, inp)

    def test_multi_output(self):
        def f(a, b):
            return a + b, a - b
        inp = [torch.randn(3, 3, requires_grad=True), torch.randn(3, 3)]
        self.verify_aot_autograd(f, inp)

    def test_multi_output_list(self):
        def f(a, b):
            return [a + b, a - b]
        inp = [torch.randn(3, 3, requires_grad=True), torch.randn(3, 3)]
        self.verify_aot_autograd(f, inp)

    def test_no_grad_input_output(self):
        def f(a, b):
            return a.cos(), b.cos(), a * b

        inp_thunks = [lambda: torch.randn(5, requires_grad=True), lambda: torch.randn(5, requires_grad=False)]
        for inps in itertools.product(inp_thunks, repeat=2):
            inps = [i() for i in inps]
            self.verify_aot_autograd(f, inps)

    def test_inner_grad(self):
        def foo(x):
            y = torch.exp(x)
            z = torch.autograd.grad(y, x)
            return z
        inps = [torch.randn((), requires_grad=True)]
        self.verify_aot_autograd(foo, inps)

    def test_grad_context(self):
        def foo(x):
            return x * 2
        inps = [torch.randn((), requires_grad=True)]
        graph_size = None

        def get_graph_size(fx_g, _):
            nonlocal graph_size
            graph_size = len(fx_g.graph.nodes)
            return fx_g

        f = aot_function(foo, nop, get_graph_size)
        with torch.set_grad_enabled(False):
            f(*inps)
        self.assertIsNone(graph_size)

        f = aot_function(foo, nop, get_graph_size)
        with torch.set_grad_enabled(True):
            out = f(*inps)
            self.assertIsNone(graph_size)
            out.sum().backward()
            self.assertTrue(graph_size > 2)

    def test_output_dict(self):
        def f(x):
            return {'a': x, 'b': x}
        inp = [torch.randn(3, 3, requires_grad=True)]
        self.verify_aot_autograd(f, inp)

        def f(x, y):
            return {'a': x, 'b': y + x}
        inp = [torch.randn(3, requires_grad=True), torch.randn(3)]
        self.verify_aot_autograd(f, inp)

        def f(x):
            new_d = {}
            for k in x:
                new_d[k] = x[k] * 2
            return new_d
        inp = [{'a': torch.randn(3, requires_grad=True), 'b': torch.randn(3, requires_grad=True)}]
        self.verify_aot_autograd(f, inp)

    def test_module(self):
        mod = nn.Sequential(nn.Linear(32, 32), nn.ReLU())
        compiled_mod = compiled_module(mod, nop, nop)
        inp = torch.randn(32, 32)
        ref_out = mod(inp)
        ref_out.sum().backward()
        ref_grads = sorted([(name, p.grad) for name, p in mod.named_parameters()])
        out = compiled_mod(inp)
        out.sum().backward()
        grads = sorted([(name, p.grad) for name, p in mod.named_parameters()])
        self.assertEqual((out, grads), (ref_out, ref_grads))

    def test_batchnorm(self):
        mod = compiled_module(nn.BatchNorm2d(4), nop, nop)
        x = torch.ones(1, 4, 2, 2)
        mod(x).sum().backward()

    def test_list_codegen(self):
        def list_nop(f, _):
            def g(inps):
                return f(*inps)
            g._boxed_call = True
            return g

        def f(a, b, c):
            return a.sin() * b.cos() * c.sin()
        f = aot_function(f, list_nop)
        inp = [torch.randn(5, requires_grad=True) for _ in range(3)]
        f(*inp).sum().backward()

    def test_compilation_context(self):
        def f(x):
            return x.sin().sin()
        count = []

        def compiler(fx_g, _):
            context = get_aot_compilation_context()
            count.append((context[0], len(fx_g.graph.nodes)))
            return fx_g

        f = aot_function(f, compiler)
        out = f(torch.randn(5, requires_grad=True))
        f = aot_function(f, compiler)
        f(torch.randn(5))
        out.sum().backward()
        self.assertEqual(count, [(['forward'], 4), (['inference'], 4), (['backward'], 8)])

    def test_dupe_arg(self):
        def f(x, y):
            return x + y

        x = torch.randn(3, 3, requires_grad=True)
        self.verify_aot_autograd(f, [x, x])

    def test_resize_input(self):
        def f(x, y):
            y.resize_(4)
            y.zero_()
            self.assertEqual(x.shape, (4,))
            return y

        # NB: don't use verify_aot_autograd as the inputs get
        # mutated and I don't trust verify to do it right

        compiled_f = aot_function(f, nop)
        ref_x = torch.randn(0)
        ref_out = f(ref_x, ref_x)

        test_x = torch.randn(0)
        test_out = compiled_f(test_x, test_x)

        self.assertEqual(ref_out, test_out)

    @unittest.skipIf(not torch.cuda.is_available(), "CUDA is unavailable")
    def test_batch_norm_amp(self):
        device = "cuda"
        input_dtype = torch.float16
        param_dtype = torch.float32
        weight, bias = [torch.ones(64, device=device, dtype=param_dtype, requires_grad=True) for _ in range(2)]
        running_mean, running_var = [torch.ones(64, device=device, dtype=param_dtype) for _ in range(2)]

        def bn(x):
            return torch.ops.aten.cudnn_batch_norm(
                x,
                weight,
                bias,
                running_mean,
                running_var,
                False,
                0.1,
                1e-05,
            )
        inp = torch.ones(torch.Size([16, 64, 112, 112]), dtype=input_dtype, device=device)

        ref = bn(inp)
        cudnn_batch_norm_decomp = torch._decomp.get_decompositions({torch.ops.aten.cudnn_batch_norm})
        aot_fn = make_fx(bn, decomposition_table=cudnn_batch_norm_decomp)(inp)
        res = aot_fn(inp)
        for a, b in zip(ref, res):
            assert torch.allclose(a, b)

<<<<<<< HEAD
=======
    @unittest.expectedFailure  # RuntimeError: Cannot call sizes() on tensor with symbolic sizes/strides
>>>>>>> 05d11281
    @patch("functorch.compile.config.use_dynamic_shapes", True)
    @patch("functorch.compile.config.use_fake_tensor", True)
    def test_output_op_depending_on_symint(self):
        """
        It won't be obvious from reading this test what it's testing for.  We should probably make it into a more
        focused unit test.

        An issue with the following program was the expand op would end up depending on a symint whose proxy was
        incorrectly associated with one of the grad tensors rather than input tensors.  It broke partitioner logic
        and the net result was aot_function failed to produce a function and threw an exception instead.
        """
        inp = torch.randn(5, requires_grad=True)

        def f(x):
            return x.expand(x.shape)

        # TODO(whc) make this work (test setup is wrong somehow)
        # joint_forward_backward = create_joint_forward_backward(f)
        # out = f(inp)
        # joint_inputs =  ([inp], [out.detach().contiguous()])
        # fx_g = make_fx(joint_forward_backward)(*joint_inputs)
        # TODO: assert outputs of fwd graph trace to correct symint

        # e2e test that fails without symint clone fix
        af = aot_function(f, nop, partition_fn=partial(min_cut_rematerialization_partition, compiler="inductor"))
        out = af(inp)
        self.assertEqual(out, f(inp))


def extract_graph(fx_g, _, graph_cell):
    graph_cell[0] = fx_g
    return fx_g


def get_ins_outs(fx_g):
    ins = []
    outs = []
    for n in fx_g.graph.nodes:
        if n.op == 'placeholder':
            ins.append(n)
        elif n.op == 'output':
            outs = tuple(n.args[0])
    return ins, outs


def get_num_ins_outs(fx_g):
    return tuple(len(i) for i in get_ins_outs(fx_g))


def get_fw_bw_graph(f, inps, partitioner=min_cut_rematerialization_partition):
    fw_graph_cell = [None]
    bw_graph_cell = [None]
    aot_function(f,
                 fw_compiler=partial(extract_graph, graph_cell=fw_graph_cell),
                 bw_compiler=partial(extract_graph, graph_cell=bw_graph_cell),
                 partition_fn=partitioner,
                 decompositions=default_decompositions)(*inps).sum().backward()
    return (fw_graph_cell[0], bw_graph_cell[0])


class TestPartitioning(AOTTestCase):
    @unittest.skipIf(not USE_NETWORKX, "networkx not available")
    def test_recompute_partitioning(self):
        def fn(a, b):
            return torch.sin(torch.sin(a)) + b

        # Reference calculation
        ref_a = torch.rand(10, 10, requires_grad=True)
        ref_b = torch.rand(10, 10, requires_grad=True)
        ref = fn(ref_a, ref_b)
        ref.sum().backward()

        # Compiled function calculation
        res_a = ref_a.clone().detach().requires_grad_(True)
        res_b = ref_b.clone().detach().requires_grad_(True)

        def compile_fn(x, _):
            return x

        compiled_fn = compiled_function(fn, compile_fn, compile_fn, min_cut_rematerialization_partition)
        res = compiled_fn(res_a, res_b)
        res.sum().backward()
        assert torch.allclose(ref, res, atol=1e-3, rtol=1e-3)
        assert torch.allclose(ref_a.grad, res_a.grad, atol=1e-3, rtol=1e-3)
        assert torch.allclose(ref_b.grad, res_b.grad, atol=1e-3, rtol=1e-3)

    def test_meta_tensor_inplace_op(self):
        # Following module results in inplace ops while tracing. The test checks
        # that the meta tensor information is stored for inplace ops.
        class MockModule(torch.nn.Module):
            def __init__(self):
                super().__init__()
                self.weight = torch.nn.Parameter(torch.randn(3072, 768, requires_grad=True))
                self.bias = torch.nn.Parameter(torch.randn(3072, requires_grad=True))

            def forward(self, add_4):
                linear_4 = torch.nn.functional.linear(add_4, self.weight, bias=self.bias)
                gelu = torch.nn.functional.gelu(linear_4)
                return gelu

        def check_meta_tensor(fx_g, _):
            for node in fx_g.graph.nodes:
                if node.op != 'output':
                    assert 'tensor_meta' in node.meta
            return fx_g

        inp0 = torch.randn(16, 128, 768, requires_grad=True)
        inputs = [inp0, ]
        mod = MockModule().to(device="cpu")
        aot_mod = aot_module(mod, fw_compiler=check_meta_tensor)
        aot_mod(*inputs)

    def test_default_partitioner_getitem(self):
        mod = nn.LayerNorm([10])

        def f(x, mod_weight, mod_bias):
            return torch.nn.functional.layer_norm(x, [10], mod_weight, mod_bias, eps=1e-6)

        fw_graph, bw_graph = get_fw_bw_graph(f, [torch.randn(3, 10, requires_grad=True), mod.weight, mod.bias],
                                             partitioner=default_partition)
        self.assertEqual(get_num_ins_outs(fw_graph), (3, 4))
        self.assertEqual(get_num_ins_outs(bw_graph), (4, 3))

    @unittest.skipIf(not USE_NETWORKX, "networkx not available")
    def test_min_cut_partitioner(self):
        def f(x):
            return x.cos().cos().cos()

        fw_graph, bw_graph = get_fw_bw_graph(f, [torch.randn(3, requires_grad=True)])
        self.assertEqual(get_num_ins_outs(fw_graph), (1, 2))
        self.assertEqual(get_num_ins_outs(bw_graph), (2, 1))

        def f(a, b, c, d):
            x = a + b + c + d
            return x.cos().cos()

        fw_graph, bw_graph = get_fw_bw_graph(f, [torch.randn(3, requires_grad=True) for _ in range(4)])
        self.assertEqual(get_num_ins_outs(fw_graph), (4, 2))
        self.assertEqual(get_num_ins_outs(bw_graph), (2, 4))

        def f(x):
            return torch.mm(x, torch.ones(x.shape)).tanh().tanh()
        fw_graph, bw_graph = get_fw_bw_graph(f, [torch.randn(5, 5, requires_grad=True)])
        self.assertEqual(get_num_ins_outs(fw_graph), (1, 3))

        ins, outs = get_ins_outs(fw_graph)
        self.assertEqual(outs[1].target, torch.ops.aten.tanh.default)

    def test_contiguous(self):
        # The test simulates the condition where transpose followed by view
        # happens in the backward pass.
        # https://discuss.pytorch.org/t/error-on-transpose-and-view/434
        def f(x):
            return x.view(2, 3).t()

        inp = torch.randn(6, requires_grad=True)
        out = aot_function(f, nop)(inp)
        torch.autograd.grad(out, inp, torch.randn(3, 2))

    def test_preserve_random(self):
        def fn(x):
            return torch.nn.functional.dropout(x, 0.5) + x

        x = torch.randn(4)

        torch.manual_seed(0)
        ref = fn(x)

        torch.manual_seed(0)
        aot_fn = aot_function(fn, nop)
        res = aot_fn(x)

        assert torch.allclose(ref, res)

    @unittest.skipIf(not torch.cuda.is_available(), "CUDA is unavailable")
    @unittest.skipIf(not USE_TORCHVISION, "test requires torchvision")
    def test_autocast(self):
        mod = torchvision.models.resnet18().cuda()
        mod.train()

        x = torch.randn(16, 3, 32, 32, device="cuda")
        aot_mod = memory_efficient_fusion(mod)

        # Ensure that AOT Autograd works with AMP
        with torch.cuda.amp.autocast(True):
            res = aot_mod(x)
        res.sum().backward()

class TestAOTModuleSimplified(AOTTestCase):
    def test_aot_module_simplified(self):
        class MockModule(torch.nn.Module):
            def __init__(self):
                super().__init__()
                self.linear = torch.nn.Linear(20, 30)

            def forward(self, x, y):
                return (self.linear(x) + y, )

        mod = MockModule()
        mod.zero_grad()

        x = torch.randn(128, 20, requires_grad=True)
        y = torch.randn(128, 30, requires_grad=True)
        inputs = [x, y]
        cloned_inputs = [x.detach().clone().requires_grad_(True) for x in inputs]

        ref = mod(*inputs)
        ref[0].sum().backward()

        aot_mod = aot_module_simplified(mod, nop)
        aot_mod.zero_grad()
        res = aot_mod(*cloned_inputs)
        res[0].sum().backward()

        assert torch.allclose(ref[0], res[0])
        assert torch.allclose(inputs[0].grad, cloned_inputs[0].grad)
        assert torch.allclose(inputs[1].grad, cloned_inputs[1].grad)

    def test_aot_module_simplified_preserves_stack_trace(self):
        class MockModule(torch.nn.Module):
            def __init__(self):
                super().__init__()
                self.linear = torch.nn.Linear(20, 30)

            def forward(self, x, y):
                z = self.linear(x)
                z = z + y
                z = z.relu()
                return (z, )

        tracer = torch.fx.Tracer()
        tracer.record_stack_traces = True
        graph = tracer.trace(MockModule())
        mod = torch.fx.GraphModule(tracer.root, graph)

        for node in mod.graph.nodes:
            if node.op == 'output':
                continue
            self.assertTrue(node.stack_trace is not None)
            assert 'test_aotdispatch.py' in node.stack_trace

        def assert_compiler(gm: torch.fx.GraphModule, _):
            for node in gm.graph.nodes:
                if node.op == 'output' or node.op == 'placeholder':
                    continue
                self.assertTrue(node.stack_trace is not None)
                assert 'test_aotdispatch.py' in node.stack_trace
            return gm.forward  # return a python callable

        aot_mod = aot_module_simplified(mod, fw_compiler=assert_compiler, bw_compiler=assert_compiler)

        x = torch.randn(128, 20, requires_grad=True)
        y = torch.randn(128, 30, requires_grad=True)
        inputs = [x, y]
        res = aot_mod(*inputs)
        res[0].sum().backward()

# entries in here don't work and need to be fixed.
# Each one of these is a bug (or needs to be investigated)
aot_autograd_failures = {
    xfail('__getitem__', ''), # new failure? needs debug
    # data-dependent control flow
    xfail('cov'),
    xfail('istft'),
    xfail('nn.functional.gaussian_nll_loss'),
    xfail('tensor_split'),
    xfail('corrcoef'),
    xfail('quantile'),
    xfail('nanquantile'),
    xfail('narrow'),
    xfail('index_reduce'),
    xfail('istft'),
    xfail('linalg.eig'),
    xfail('scatter_reduce', 'prod'),

    # non-deterministic
    xfail('as_strided_scatter'),

    # Too annoying to generate random inputs
    xfail('cholesky'),
    xfail('linalg.cholesky'),

    # Misc
    xfail('to_sparse'),
    xfail('corrcoef'),
    xfail('cov'),
    xfail('chalf'),  # RuntimeError: "sum_cpu" not implemented for 'ComplexHalf'
    xfail('sparse.sampled_addmm'),
    skip('nn.functional.binary_cross_entropy_with_logits'),  # seems to fail sometimes?
    skip('nn.functional.margin_ranking_loss'),  # seems flaky
    skip('linalg.lu_solve'),  # flaky
    decorate('matmul', decorator=unittest.skipIf(IS_ARM64, 'flaky')),
    decorate('__rmatmul__', decorator=unittest.skipIf(IS_ARM64, 'flaky')),
}

symbolic_aot_autograd_failures = {
    xfail('__getitem__', ''),  # Cannot call sizes() on tensor with symbolic sizes/strides
    xfail('__rmatmul__', ''),  # Cannot call sizes() on tensor with symbolic sizes/strides
    xfail('addbmm', ''),  # Cannot call sizes() on tensor with symbolic sizes/strides
    xfail('addcdiv', ''),  # aten.fill_.Scalar - couldn't find symbolic meta function/decomposition
    xfail('addmv', ''),  # aten.addmv.default - couldn't find symbolic meta function/decomposition
    xfail('addr', ''),  # Cannot call sizes() on tensor with symbolic sizes/strides
    xfail('amax', ''),  # Cannot call sizes() on tensor with symbolic sizes/strides
    xfail('amin', ''),  # Cannot call sizes() on tensor with symbolic sizes/strides
    xfail('as_strided', ''),  # Tensor-likes are not close!
    xfail('atanh', ''),  # aten.fill_.Scalar - couldn't find symbolic meta function/decomposition
    xfail('baddbmm', ''),  # aten.baddbmm.default - couldn't find symbolic meta function/decomposition
    xfail('bernoulli', ''),  # aten.bernoulli.default - couldn't find symbolic meta function/decomposition
    xfail('block_diag', ''),  # Cannot call sizes() on tensor with symbolic sizes/strides
    xfail('cartesian_prod', ''),  # Cannot call numel() on tensor with symbolic sizes/strides
    xfail('cat', ''),  # Cannot call sizes() on tensor with symbolic sizes/strides
    xfail('cdist', ''),  # Cannot call sizes() on tensor with symbolic sizes/strides
    xfail('cholesky_inverse', ''),  # could not find kernel
    xfail('cholesky_solve', ''),  # could not find kernel
    xfail('chunk', ''),  # Cannot call sizes() on tensor with symbolic sizes/strides
    xfail('column_stack', ''),  # Cannot call sizes() on tensor with symbolic sizes/strides
    xfail('combinations', ''),  # aten.masked_select.default
    xfail('complex', ''),  # aten.view_as_real.default - couldn't find symbolic meta function/decomposition
    xfail('constant_pad_nd', ''),  # aten.fill.Scalar - couldn't find symbolic meta function/decomposition
    xfail('copysign', ''),  # aten.masked_fill_.Scalar - couldn't find symbolic meta function/decomposition
    xfail('cross', ''),  # aten.linalg_cross.default - couldn't find symbolic meta function/decomposition
    xfail('cummax', ''),  # aten.cummax.default - couldn't find symbolic meta function/decomposition
    xfail('cummin', ''),  # aten.cummin.default - couldn't find symbolic meta function/decomposition
    xfail('cumprod', ''),  # aten.cumprod.default - couldn't find symbolic meta function/decomposition
    xfail('cumsum', ''),  # aten.cumsum.default - couldn't find symbolic meta function/decomposition
    xfail('cumulative_trapezoid', ''),  # Cannot call sizes() on tensor with symbolic sizes/strides
    xfail('deg2rad', ''),  # aten.deg2rad.default - couldn't find symbolic meta function/decomposition
    xfail('diag_embed', ''),  # prims::arange() Expected a value of type 'number' for argument 'end' but inst...
    xfail('diagonal', ''),  # Cannot call sizes() on tensor with symbolic sizes/strides
    xfail('diagonal_scatter', ''),  # Cannot call sizes() on tensor with symbolic sizes/strides
    xfail('diff', ''),  # aten.zeros_like.default - couldn't find symbolic meta function/decomposition
    xfail('digamma', ''),  # aten.polygamma.default - couldn't find symbolic meta function/decomposition
    xfail('dist', ''),  # aten.dist.default - couldn't find symbolic meta function/decomposition
    xfail('dsplit', ''),  # Cannot call sizes() on tensor with symbolic sizes/strides
    xfail('dstack', ''),  # Cannot call sizes() on tensor with symbolic sizes/strides
    xfail('einsum', ''),  # Cannot call sizes() on tensor with symbolic sizes/strides
    xfail('fft.fft2', ''),  # Cannot call sizes() on tensor with symbolic sizes/strides
    xfail('fft.fft', ''),  # Cannot call sizes() on tensor with symbolic sizes/strides
    xfail('fft.fftn', ''),  # Cannot call sizes() on tensor with symbolic sizes/strides
    xfail('fft.fftshift', ''),  # Cannot call sizes() on tensor with symbolic sizes/strides
    xfail('fft.hfft2', ''),  # Cannot call sizes() on tensor with symbolic sizes/strides
    xfail('fft.hfft', ''),  # Cannot call sizes() on tensor with symbolic sizes/strides
    xfail('fft.hfftn', ''),  # Cannot call sizes() on tensor with symbolic sizes/strides
    xfail('fft.ifft2', ''),  # Cannot call sizes() on tensor with symbolic sizes/strides
    xfail('fft.ifft', ''),  # Cannot call sizes() on tensor with symbolic sizes/strides
    xfail('fft.ifftn', ''),  # Cannot call sizes() on tensor with symbolic sizes/strides
    xfail('fft.ifftshift', ''),  # Cannot call sizes() on tensor with symbolic sizes/strides
    xfail('fft.ihfft2', ''),  # Cannot call sizes() on tensor with symbolic sizes/strides
    xfail('fft.ihfft', ''),  # Cannot call sizes() on tensor with symbolic sizes/strides
    xfail('fft.ihfftn', ''),  # Cannot call sizes() on tensor with symbolic sizes/strides
    xfail('fft.irfft2', ''),  # Cannot call sizes() on tensor with symbolic sizes/strides
    xfail('fft.irfft', ''),  # Cannot call sizes() on tensor with symbolic sizes/strides
    xfail('fft.irfftn', ''),  # Cannot call sizes() on tensor with symbolic sizes/strides
    xfail('fft.rfft2', ''),  # Cannot call sizes() on tensor with symbolic sizes/strides
    xfail('fft.rfft', ''),  # Cannot call sizes() on tensor with symbolic sizes/strides
    xfail('fft.rfftn', ''),  # Cannot call sizes() on tensor with symbolic sizes/strides
    xfail('fill', ''),  # aten.fill_.Scalar - couldn't find symbolic meta function/decomposition
    xfail('fmax', ''),  # aten.logical_or_.default - couldn't find symbolic meta function/decomposition
    xfail('fmin', ''),  # aten.logical_or_.default - couldn't find symbolic meta function/decomposition
    xfail('frexp', ''),  # aten.frexp.Tensor - couldn't find symbolic meta function/decomposition
    xfail('gather', ''),  # aten.gather.default - couldn't find symbolic meta function/decomposition
    xfail('gradient', ''),  # Cannot call sizes() on tensor with symbolic sizes/strides
    xfail('hsplit', ''),  # Cannot call sizes() on tensor with symbolic sizes/strides
    xfail('hstack', ''),  # Cannot call sizes() on tensor with symbolic sizes/strides
    xfail('i0', ''),  # aten.i0.default - couldn't find symbolic meta function/decomposition
    xfail('index_add', ''),  # Overloaded torch operator invoked from Python failed to many any schema:
    xfail('index_copy', ''),  # Cannot call sizes() on tensor with symbolic sizes/strides
    xfail('index_fill', ''),  # Cannot call sizes() on tensor with symbolic sizes/strides
    xfail('index_put', ''),  # Cannot call sizes() on tensor with symbolic sizes/strides
    xfail('index_select', ''),  # Cannot call sizes() on tensor with symbolic sizes/strides
    xfail('inner', ''),  # Cannot call sizes() on tensor with symbolic sizes/strides
    xfail('kron', ''),  # Cannot call sizes() on tensor with symbolic sizes/strides
    xfail('kthvalue', ''),  # Cannot call sizes() on tensor with symbolic sizes/strides
    xfail('lerp', ''),  # aten.lerp.Scalar - couldn't find symbolic meta function/decomposition
    xfail('linalg.cholesky_ex', ''),  # aten.linalg_cholesky_ex.default - couldn't find symbolic meta functio...
    xfail('linalg.cond', ''),  # Cannot call numel() on tensor with symbolic sizes/strides
    xfail('linalg.cross', ''),  # aten.linalg_cross.default - couldn't find symbolic meta function/decomposition
    xfail('linalg.det', ''),  # aten._linalg_det.default - couldn't find symbolic meta function/decomposition
    xfail('linalg.det', 'singular'),  # aten._linalg_det.default - couldn't find symbolic meta function/deco...
    xfail('linalg.eigh', ''),  # aten._linalg_eigh.default - couldn't find symbolic meta function/decomposition
    xfail('linalg.eigvals', ''),  # aten.linalg_eig.default - couldn't find symbolic meta function/decomposition
    xfail('linalg.eigvalsh', ''),  # aten._linalg_eigh.default - couldn't find symbolic meta function/decompo...
    xfail('linalg.householder_product', ''),  # aten.linalg_householder_product.default - couldn't find symbo...
    xfail('linalg.inv', ''),  # aten.linalg_inv_ex.default - couldn't find symbolic meta function/decomposition
    xfail('linalg.inv_ex', ''),  # aten.linalg_inv_ex.default - couldn't find symbolic meta function/decompos...
    xfail('linalg.lstsq', ''),  # aten.linalg_lstsq.default - couldn't find symbolic meta function/decomposition
    xfail('linalg.lstsq', 'grad_oriented'),  # aten.linalg_lstsq.default - couldn't find symbolic meta funct...
    xfail('linalg.lu', ''),  # aten.linalg_lu.default - couldn't find symbolic meta function/decomposition
    xfail('linalg.lu_factor', ''),  # aten.linalg_lu_factor_ex.default - couldn't find symbolic meta function...
    xfail('linalg.lu_factor_ex', ''),  # aten.linalg_lu_factor_ex.default - couldn't find symbolic meta funct...
    xfail('linalg.lu_solve', ''),  # aten.linalg_lu_solve.default - couldn't find symbolic meta function/deco...
    xfail('linalg.matrix_norm', ''),  # Cannot call sizes() on tensor with symbolic sizes/strides
    xfail('linalg.matrix_power', ''),  # Cannot call sizes() on tensor with symbolic sizes/strides
    xfail('linalg.multi_dot', ''),  # Cannot call sizes() on tensor with symbolic sizes/strides
    xfail('linalg.norm', ''),  # Cannot call sizes() on tensor with symbolic sizes/strides
    xfail('linalg.norm', 'subgradients_at_zero'),  # Cannot call sizes() on tensor with symbolic sizes/strides
    xfail('linalg.pinv', ''),  # aten.linalg_pinv.atol_rtol_tensor - couldn't find symbolic meta function/dec...
    xfail('linalg.pinv', 'hermitian'),  # aten.linalg_pinv.atol_rtol_tensor - couldn't find symbolic meta fu...
    xfail('linalg.qr', ''),  # aten.linalg_qr.default - couldn't find symbolic meta function/decomposition
    xfail('linalg.slogdet', ''),  # aten._linalg_slogdet.default - couldn't find symbolic meta function/decom...
    xfail('linalg.solve', ''),  # aten._linalg_solve_ex.default - couldn't find symbolic meta function/decomp...
    xfail('linalg.solve_ex', ''),  # aten._linalg_solve_ex.default - couldn't find symbolic meta function/dec...
    xfail('linalg.solve_triangular', ''),  # aten.linalg_solve_triangular.default - couldn't find symbolic me...
    xfail('linalg.svd', ''),  # aten._linalg_svd.default - couldn't find symbolic meta function/decomposition
    xfail('linalg.svdvals', ''),  # aten._linalg_svd.default - couldn't find symbolic meta function/decomposi...
    xfail('linalg.tensorinv', ''),  # Cannot call sizes() on tensor with symbolic sizes/strides
    xfail('linalg.tensorsolve', ''),  # Cannot call sizes() on tensor with symbolic sizes/strides
    xfail('linalg.vander', ''),  # Cannot call sizes() on tensor with symbolic sizes/strides
    xfail('linalg.vector_norm', ''),  # Cannot call sizes() on tensor with symbolic sizes/strides
    xfail('logaddexp2', ''),  # aten.logaddexp2.default - couldn't find symbolic meta function/decomposition
    xfail('logaddexp', ''),  # aten.logaddexp.default - couldn't find symbolic meta function/decomposition
    xfail('logcumsumexp', ''),  # aten.logcumsumexp.default - couldn't find symbolic meta function/decomposition
    xfail('logdet', ''),  # Cannot call sizes() on tensor with symbolic sizes/strides
    xfail('logsumexp', ''),  # Cannot call sizes() on tensor with symbolic sizes/strides
    xfail('lu', ''),  # aten.linalg_lu_factor_ex.default - couldn't find symbolic meta function/decomposition
    xfail('lu_solve', ''),  # aten.linalg_lu_solve.default - couldn't find symbolic meta function/decomposition
    xfail('lu_unpack', ''),  # aten.lu_unpack.default - couldn't find symbolic meta function/decomposition
    xfail('masked.amax', ''),  # Cannot call sizes() on tensor with symbolic sizes/strides
    xfail('masked.amin', ''),  # Cannot call sizes() on tensor with symbolic sizes/strides
    xfail('masked.cumprod', ''),  # aten.cumprod.default - couldn't find symbolic meta function/decomposition
    xfail('masked.cumsum', ''),  # aten.cumsum.default - couldn't find symbolic meta function/decomposition
    xfail('masked_fill', ''),  # could not find kernel
    xfail('masked.log_softmax', ''),  # argument 'size' (position 2) must be tuple of ints, not ...
    xfail('masked.logaddexp', ''),  # aten.logaddexp.default - couldn't find symbolic meta function/decomposi...
    xfail('masked.logsumexp', ''),  # Cannot call sizes() on tensor with symbolic sizes/strides
    xfail('masked.mean', ''),  # ones() received an invalid combination of arguments - got (torch.Size, device=t...
    xfail('masked.median', ''),  # Cannot call sizes() on tensor with symbolic sizes/strides
    xfail('masked.norm', ''),  # Cannot call sizes() on tensor with symbolic sizes/strides
    xfail('masked.normalize', ''),  # Cannot call sizes() on tensor with symbolic sizes/strides
    xfail('masked.prod', ''),  # Cannot call sizes() on tensor with symbolic sizes/strides
    xfail('masked_scatter', ''),  # Cannot call sizes() on tensor with symbolic sizes/strides
    xfail('masked_select', ''),  # aten.masked_select.default - couldn't find symbolic meta function/decompos...
    xfail('masked.softmax', ''),  # argument 'size' (position 2) must be tuple of ints, not torc...
    xfail('masked.softmin', ''),  # argument 'size' (position 2) must be tuple of ints, not torc...
    xfail('masked.std', ''),  # ones() received an invalid combination of arguments - got (torch.Size, device=to...
    xfail('masked.sum', ''),  # Cannot call sizes() on tensor with symbolic sizes/strides
    xfail('masked.var', ''),  # ones() received an invalid combination of arguments - got (torch.Size, device=to...
    xfail('matmul', ''),  # Cannot call sizes() on tensor with symbolic sizes/strides
    xfail('matrix_exp', ''),  # aten.linalg_matrix_exp.default - couldn't find symbolic meta function/decompo...
    xfail('max', 'reduction_no_dim'),  # aten.logical_or_.default - couldn't find symbolic meta function/dec...
    xfail('max', 'reduction_with_dim'),  # Cannot call sizes() on tensor with symbolic sizes/strides
    xfail('mean', ''),  # Cannot call sizes() on tensor with symbolic sizes/strides
    xfail('median', ''),  # could not find kernel
    xfail('meshgrid', 'list_of_tensors'),  # Cannot call numel() on tensor with symbolic sizes/strides
    xfail('meshgrid', 'variadic_tensors'),  # Cannot call numel() on tensor with symbolic sizes/strides
    xfail('min', 'reduction_no_dim'),  # aten.logical_or_.default - couldn't find symbolic meta function/dec...
    xfail('min', 'reduction_with_dim'),  # Cannot call sizes() on tensor with symbolic sizes/strides
    xfail('mode', ''),  # Cannot call sizes() on tensor with symbolic sizes/strides
    xfail('msort', ''),  # Cannot call sizes() on tensor with symbolic sizes/strides
    xfail('mv', ''),  # Cannot call sizes() on tensor with symbolic sizes/strides
    xfail('mvlgamma', 'mvlgamma_p_1'),  # aten.digamma_.default - couldn't find symbolic meta function/decom...
    xfail('mvlgamma', 'mvlgamma_p_3'),  # aten.digamma_.default - couldn't find symbolic meta function/decom...
    xfail('mvlgamma', 'mvlgamma_p_5'),  # aten.digamma_.default - couldn't find symbolic meta function/decom...
    xfail('nanmedian', ''),  # aten.logical_or_.default - couldn't find symbolic meta function/decomposition
    xfail('native_layer_norm', ''),  # could not find kernel
    xfail('nn.functional._scaled_dot_product_attention', ''),  # Cannot call sizes() on tensor with symbolic ...
    xfail('nn.functional.adaptive_avg_pool1d', ''),  # Cannot call sizes() on tensor with symbolic sizes/strides
    xfail('nn.functional.adaptive_avg_pool2d', ''),  # aten._adaptive_avg_pool2d_backward.default - couldn't ...
    xfail('nn.functional.adaptive_avg_pool3d', ''),  # aten._adaptive_avg_pool3d_backward.default - couldn't ...
    xfail('nn.functional.adaptive_max_pool1d', ''),  # Cannot call sizes() on tensor with symbolic sizes/strides
    xfail('nn.functional.adaptive_max_pool2d', ''),  # aten.adaptive_max_pool2d.default - couldn't find symbo...
    xfail('nn.functional.adaptive_max_pool3d', ''),  # argument 'output_size' (position 2...
    xfail('nn.functional.avg_pool1d', ''),  # Cannot call sizes() on tensor with symbolic sizes/strides
    xfail('nn.functional.avg_pool2d', ''),  # aten.avg_pool2d.default - couldn't find symbolic meta function/...
    xfail('nn.functional.avg_pool3d', ''),  # aten.avg_pool3d.default - couldn't find symbolic meta function/...
    xfail('nn.functional.bilinear', ''),  # Cannot call sizes() on tensor with symbolic sizes/strides
    xfail('nn.functional.binary_cross_entropy', ''),  # aten.fill_.Scalar - couldn't find symbolic meta funct...
    xfail('nn.functional.conv1d', ''),  # Cannot call sizes() on tensor with symbolic sizes/strides
    xfail('nn.functional.conv2d', ''),  # Cannot call sizes() on tensor with symbolic sizes/strides
    xfail('nn.functional.conv_transpose1d', ''),  # Cannot call sizes() on tensor with symbolic sizes/strides
    xfail('nn.functional.conv_transpose2d', ''),  # Cannot call sizes() on tensor with symbolic sizes/strides
    xfail('nn.functional.conv_transpose3d', ''),  # Cannot call sizes() on tensor with symbolic sizes/strides
    xfail('nn.functional.cosine_embedding_loss', ''),  # Cannot call sizes() on tensor with symbolic sizes/st...
    xfail('nn.functional.cosine_similarity', ''),  # Cannot call sizes() on tensor with symbolic sizes/strides
    xfail('nn.functional.cross_entropy', ''),  # Cannot call sizes() on tensor with symbolic sizes/strides
    xfail('nn.functional.ctc_loss', ''),  # aten._ctc_loss.Tensor - couldn't find symbolic meta function/deco...
    xfail('nn.functional.dropout2d', ''),  # Cannot call numel() on tensor with symbolic sizes/strides
    xfail('nn.functional.dropout3d', ''),  # Cannot call sizes() on tensor with symbolic sizes/strides
    xfail('nn.functional.dropout', ''),  # Cannot call numel() on tensor with symbolic sizes/strides
    xfail('nn.functional.embedding_bag', ''),  # Cannot call sizes() on tensor with symbolic sizes/strides
    xfail('nn.functional.feature_alpha_dropout', 'with_train'),  # Cannot call numel() on tensor with symbol...
    xfail('nn.functional.fractional_max_pool2d', ''),  # rand() received an invalid combination of arguments - g...
    xfail('nn.functional.fractional_max_pool3d', ''),  # rand() received an invalid combination of arguments - g...
    xfail('nn.functional.glu', ''),  # Cannot call sizes() on tensor with symbolic sizes/strides
    xfail('nn.functional.grid_sample', ''),  # prims::arange() Expected a value of type 'number' for argument...
    xfail('nn.functional.group_norm', ''),  # Cannot call sizes() on tensor with symbolic sizes/strides
    xfail('nn.functional.hinge_embedding_loss', ''),  # aten.zeros_like.default - couldn't find symbolic meta...
    xfail('nn.functional.huber_loss', ''),  # Unable to cast Python instance to C++ type (#define PYBIND11_DE...
    xfail('nn.functional.instance_norm', ''),  # Cannot call sizes() on tensor with symbolic sizes/strides
    xfail('nn.functional.interpolate', 'area'),  # Cannot call sizes() on tensor with symbolic sizes/strides
    xfail('nn.functional.interpolate', 'bicubic'),  # Cannot call sizes() on tensor with symbolic sizes/strides
    xfail('nn.functional.interpolate', 'bilinear'),  # Cannot call sizes() on tensor with symbolic sizes/str...
    xfail('nn.functional.interpolate', 'linear'),  # Cannot call sizes() on tensor with symbolic sizes/strides
    xfail('nn.functional.interpolate', 'nearest'),  # Cannot call sizes() on tensor with symbolic sizes/strides
    xfail('nn.functional.interpolate', 'trilinear'),  # Cannot call sizes() on tensor with symbolic sizes/st...
    xfail('nn.functional.kl_div', ''),  # Cannot call sizes() on tensor with symbolic sizes/strides
    xfail('nn.functional.l1_loss', ''),  # Cannot call sizes() on tensor with symbolic sizes/strides
    xfail('nn.functional.linear', ''),  # Cannot call sizes() on tensor with symbolic sizes/strides
    xfail('nn.functional.local_response_norm', ''),  # aten.fill.Scalar - couldn't find symbolic meta functio...
    xfail('nn.functional.max_pool1d', ''),  # Cannot call sizes() on tensor with symbolic sizes/strides
    xfail('nn.functional.max_pool2d', ''),  # aten.max_pool2d_with_indices_backward.default - couldn't find s...
    xfail('nn.functional.max_pool3d', ''),  # aten.max_pool3d_with_indices.default - couldn't find symbolic m...
    xfail('nn.functional.max_unpool1d', ''),  # aten.max_unpool2d.default - couldn't find symbolic meta funct...
    xfail('nn.functional.max_unpool1d', 'grad'),  # aten.max_unpool2d.default - couldn't find symbolic meta ...
    xfail('nn.functional.max_unpool2d', ''),  # aten.max_unpool2d.default - couldn't find symbolic meta funct...
    xfail('nn.functional.max_unpool2d', 'grad'),  # aten.max_unpool2d.default - couldn't find symbolic meta ...
    xfail('nn.functional.max_unpool3d', ''),  # aten.max_unpool3d.default - couldn't find symbolic meta funct...
    xfail('nn.functional.max_unpool3d', 'grad'),  # aten.max_unpool3d.default - couldn't find symbolic meta ...
    xfail('nn.functional.mish', ''),  # aten.fill_.Scalar - couldn't find symbolic meta function/decomposition
    xfail('nn.functional.mse_loss', ''),  # Unable to cast Python instance to C++ type (#define PYBIND11_DETA...
    xfail('nn.functional.multi_margin_loss', ''),  # could not find kernel
    xfail('nn.functional.multilabel_margin_loss', ''),  # could not find kernel
    xfail('nn.functional.multilabel_soft_margin_loss', ''),  # Cannot call sizes() on tensor with symbolic si...
    xfail('nn.functional.nll_loss', ''),  # Cannot call sizes() on tensor with symbolic sizes/strides
    xfail('nn.functional.normalize', ''),  # Cannot call sizes() on tensor with symbolic sizes/strides
    xfail('nn.functional.pad', 'circular'),  # Cannot call sizes() on tensor with symbolic sizes/strides
    xfail('nn.functional.pad', 'constant'),  # aten.fill.Scalar - couldn't find symbolic meta function/decom...
    xfail('nn.functional.pad', 'reflect'),  # aten.reflection_pad1d.default - couldn't find symbolic meta fu...
    xfail('nn.functional.pad', 'replicate'),  # aten.replication_pad1d.default - couldn't find symbolic meta...
    xfail('nn.functional.pairwise_distance', ''),  # Cannot call sizes() on tensor with symbolic sizes/strides
    xfail('nn.functional.pdist', ''),  # could not find kernel
    xfail('nn.functional.pixel_shuffle', ''),  # aten.pixel_shuffle.default - couldn't find symbolic meta fun...
    xfail('nn.functional.pixel_unshuffle', ''),  # aten.pixel_unshuffle.default - couldn't find symbolic meta...
    xfail('nn.functional.poisson_nll_loss', ''),  # aten.add_.Tensor - couldn't find symbolic meta function/d...
    xfail('nn.functional.prelu', ''),  # Cannot call sizes() on tensor with symbolic sizes/strides
    xfail('nn.functional.rrelu', ''),  # aten.rrelu_with_noise.default - couldn't find symbolic meta function...
    xfail('nn.functional.silu', ''),  # aten.fill_.Scalar - couldn't find symbolic meta function/decomposition
    xfail('nn.functional.smooth_l1_loss', ''),  # could not find kernel
    xfail('nn.functional.triplet_margin_loss', ''),  # Cannot call sizes() on tensor with symbolic sizes/strides
    xfail('nn.functional.triplet_margin_with_distance_loss', ''),  # Cannot call sizes() on tensor with symbo...
    xfail('nn.functional.unfold', ''),  # Cannot call sizes() on tensor with symbolic sizes/strides
    xfail('nn.functional.upsample_bilinear', ''),  # Cannot call sizes() on tensor with symbolic sizes/strides
    xfail('nn.functional.upsample_nearest', ''),  # Cannot call sizes() on tensor with symbolic sizes/strides
    xfail('norm', ''),  # Cannot call sizes() on tensor with symbolic sizes/strides
    xfail('norm', 'fro'),  # Cannot call sizes() on tensor with symbolic sizes/strides
    xfail('norm', 'inf'),  # Cannot call sizes() on tensor with symbolic sizes/strides
    xfail('norm', 'nuc'),  # aten._linalg_svd.default - couldn't find symbolic meta function/decomposition
    xfail('normal', ''),  # Cannot call sizes() on tensor with symbolic sizes/strides
    xfail('normal', 'number_mean'),  # Cannot call sizes() on tensor with symbolic sizes/strides
    xfail('outer', ''),  # Cannot call sizes() on tensor with symbolic sizes/strides
    xfail('pca_lowrank', ''),  # could not find kernel
    xfail('pinverse', ''),  # aten.linalg_pinv.atol_rtol_tensor - couldn't find symbolic meta function/decomp...
    xfail('polar', ''),  # could not find kernel
    xfail('polygamma', 'polygamma_n_0'),  # aten.polygamma.default - couldn't find symbolic meta function/de...
    xfail('polygamma', 'polygamma_n_1'),  # aten.polygamma.default - couldn't find symbolic meta function/de...
    xfail('polygamma', 'polygamma_n_2'),  # aten.polygamma.default - couldn't find symbolic meta function/de...
    xfail('polygamma', 'polygamma_n_3'),  # aten.polygamma.default - couldn't find symbolic meta function/de...
    xfail('polygamma', 'polygamma_n_4'),  # aten.polygamma.default - couldn't find symbolic meta function/de...
    xfail('prod', ''),  # Cannot call numel() on tensor with symbolic sizes/strides
    xfail('put', ''),  # Cannot call sizes() on tensor with symbolic sizes/strides
    xfail('qr', ''),  # aten.linalg_qr.default - couldn't find symbolic meta function/decomposition
    xfail('rad2deg', ''),  # aten.rad2deg.default - couldn't find symbolic meta function/decomposition
    xfail('renorm', ''),  # aten.renorm.default - couldn't find symbolic meta function/decomposition
    xfail('repeat_interleave', ''),  # aten.repeat_interleave.Te...
    xfail('reshape_as', ''),  # Cannot call sizes() on tensor with symbolic sizes/strides
    xfail('roll', ''),  # narrow() received an invalid combination of arguments - got (FakeTensor, int, torch._C...
    xfail('round', ''),  # aten.round.default - couldn't find symbolic meta function/decomposition
    xfail('round', 'decimals_0'),  # aten.round.decimals - couldn't find symbolic meta function/decomposition
    xfail('round', 'decimals_3'),  # aten.round.decimals - couldn't find symbolic meta function/decomposition
    xfail('round', 'decimals_neg_3'),  # aten.round.decimals - couldn't find symbolic meta function/decompos...
    xfail('scatter_add', ''),  # aten.scatter_add.default - couldn't find symbolic meta function/decomposition
    xfail('scatter', ''),  # aten.scatter.src - couldn't find symbolic meta function/decomposition
    xfail('scatter_reduce', 'amax'),  # aten.scatter_reduce.two - couldn't find symbolic meta function/decom...
    xfail('scatter_reduce', 'amin'),  # aten.scatter_reduce.two - couldn't find symbolic meta function/decom...
    xfail('scatter_reduce', 'mean'),  # aten.scatter_reduce.two - couldn't find symbolic meta function/decom...
    xfail('scatter_reduce', 'sum'),  # aten.scatter_reduce.two - couldn't find symbolic meta function/decomp...
    xfail('segment_reduce', 'lengths'),  # aten.segment_reduce.default - couldn't find symbolic meta functio...
    xfail('segment_reduce', 'offsets'),  # aten.segment_reduce.default - couldn't find symbolic meta functio...
    xfail('select', ''),  # Cannot call sizes() on tensor with symbolic sizes/strides
    xfail('select_scatter', ''),  # Cannot call sizes() on tensor with symbolic sizes/strides
    xfail('sgn', ''),  # Cannot call sizes() on tensor with symbolic sizes/strides
    xfail('slice', ''),  # Cannot call sizes() on tensor with symbolic sizes/strides
    xfail('slice_scatter', ''),  # Cannot call sizes() on tensor with symbolic sizes/strides
    xfail('sort', ''),  # Cannot call sizes() on tensor with symbolic sizes/strides
    xfail('special.entr', ''),  # aten.special_entr.default - couldn't find symbolic meta function/decomposition
    xfail('special.erfcx', ''),  # aten.special_erfcx.default - couldn't find symbolic meta function/decompos...
    xfail('special.i1', ''),  # aten.i0.default - couldn't find symbolic meta function/decomposition
    xfail('special.log_ndtr', ''),  # aten.special_log_ndtr.default - couldn't find symbolic meta function/de...
    xfail('special.ndtri', ''),  # aten.special_ndtri.default - couldn't find symbolic meta function/decompos...
    xfail('special.polygamma', 'special_polygamma_n_0'),  # aten.polygamma.default - couldn't find symbolic ...
    xfail('special.xlog1py', ''),  # aten.special_xlog1py.default - couldn't find symbolic meta function/deco...
    xfail('split', ''),  # Cannot call sizes() on tensor with symbolic sizes/strides
    xfail('split', 'list_args'),  # Cannot call sizes() on tensor with symbolic sizes/strides
    xfail('split_with_sizes', ''),  # Cannot call sizes() on tensor with symbolic sizes/strides
    xfail('squeeze', ''),  # Cannot call sizes() on tensor with symbolic sizes/strides
    xfail('stack', ''),  # aten.select.int - couldn't find symbolic meta function/decomposition
    xfail('std', ''),  # Cannot call numel() on tensor with symbolic sizes/strides
    xfail('std_mean', ''),  # Cannot call numel() on tensor with symbolic sizes/strides
    xfail('stft', ''),  # Cannot call sizes() on tensor with symbolic sizes/strides
    xfail('sum_to_size', ''),  # Cannot call sizes() on tensor with symbolic sizes/strides
    xfail('svd', ''),  # aten._linalg_svd.default - couldn't find symbolic meta function/decomposition
    xfail('svd_lowrank', ''),  # could not find kernel
    xfail('symeig', ''),  # aten.symeig.default - couldn't find symbolic meta function/decomposition
    xfail('take_along_dim', ''),  # Cannot call sizes() on tensor with symbolic sizes/strides
    xfail('take', ''),  # aten.take.default - couldn't find symbolic meta function/decomposition
    xfail('tensordot', ''),  # Cannot call sizes() on tensor with symbolic sizes/strides
    xfail('topk', ''),  # Cannot call sizes() on tensor with symbolic sizes/strides
    xfail('trace', ''),  # Cannot call sizes() on tensor with symbolic sizes/strides
    xfail('trapezoid', ''),  # Cannot call sizes() on tensor with symbolic sizes/strides
    xfail('trapz', ''),  # Cannot call sizes() on tensor with symbolic sizes/strides
    xfail('triangular_solve', ''),  # aten.triangular_solve.default - couldn't find symbolic meta function/de...
    xfail('tril', ''),  # prims::arange() Expected a value of type 'number' for argument 'end' but instead fo...
    xfail('triu', ''),  # prims::arange() Expected a value of type 'number' for argument 'end' but instead fo...
    xfail('unbind', ''),  # tensor_split() received an invalid combination of arguments - got (FakeTensor, torch...
    xfail('unflatten', ''),  # Cannot call sizes() on tensor with symbolic sizes/strides
    xfail('unfold', ''),  # could not find kernel
    xfail('var', ''),  # Cannot call numel() on tensor with symbolic sizes/strides
    xfail('var_mean', ''),  # Cannot call numel() on tensor with symbolic sizes/strides
    xfail('view_as_complex', ''),  # aten.view_as_complex.default - couldn't find symbolic meta function/deco...
    xfail('view_as', ''),  # Cannot call sizes() on tensor with symbolic sizes/strides
    xfail('vsplit', ''),  # Cannot call sizes() on tensor with symbolic sizes/strides
    xfail('vstack', ''),  # Cannot call sizes() on tensor with symbolic sizes/strides
}

def _test_aot_autograd_helper(self, device, dtype, op):
    if not op.supports_autograd:
        self.skipTest("Op does not support autograd")

    sample_inputs_itr = op.sample_inputs(device, dtype, requires_grad=True)
    for sample_input in sample_inputs_itr:
        t_args = [sample_input.input] + list(sample_input.args)
        t_kwargs = sample_input.kwargs
        flat_args, args_spec = pytree.tree_flatten((t_args, t_kwargs))
        sentinel_val = -42
        is_tensor_spec = [sentinel_val if isinstance(arg, torch.Tensor) else arg for arg in flat_args]
        args = [arg for arg in flat_args if isinstance(arg, torch.Tensor)]

        def f(args):
            cur_flat_args = list(is_tensor_spec)
            args = iter(args)
            for idx, v in enumerate(cur_flat_args):
                if v == sentinel_val:
                    cur_flat_args[idx] = next(args)
            c_args, c_kwargs = pytree.tree_unflatten(cur_flat_args, args_spec)
            return op.op(*c_args, **c_kwargs)

        def call_forwards_backwards(f):
            out = wrapper_set_seed(f, args)
            if isinstance(out, tuple):
                sm = 0
                for i in out:
                    sm += i.sum()
                sm.backward()
            else:
                out.sum().backward()

        def reset_grads():
            def f(x):
                x.grad = None
            pytree.tree_map(f, args)

        def get_grads(args):
            return pytree.tree_map(lambda x: x.grad, args)

        compiled_f = compiled_function(f, nop, nop)

        reset_grads()
        call_forwards_backwards(compiled_f)
        compiled_grad = get_grads(args)

        reset_grads()
        call_forwards_backwards(f)
        orig_grad = get_grads(args)
        self.assertEqual(orig_grad, compiled_grad)

        def create_new_arg(x):
            if isinstance(x, torch.Tensor) and x.dtype == torch.float32:
                return x.detach().uniform_(0, 1).requires_grad_(x.requires_grad)
            return x

        args = pytree.tree_map(create_new_arg, args)

        reset_grads()
        call_forwards_backwards(compiled_f)
        compiled_grad = get_grads(args)

        reset_grads()
        call_forwards_backwards(f)
        orig_grad = get_grads(args)
        self.assertEqual(orig_grad, compiled_grad)

class TestEagerFusionOpInfo(AOTTestCase):
    @ops(op_db, allowed_dtypes=(torch.float,))
    @skipOps('TestEagerFusionOpInfo', 'test_aot_autograd_exhaustive', aot_autograd_failures)
    def test_aot_autograd_exhaustive(self, device, dtype, op):
        _test_aot_autograd_helper(self, device, dtype, op)

    @ops(op_db, allowed_dtypes=(torch.float,))
    @skipIfNoSympy
    @patch("functorch.compile.config.use_dynamic_shapes", True)
    @patch("functorch.compile.config.use_fake_tensor", True)
    @patch("functorch.compile.config.use_functionalize", False)
    @skipOps('TestEagerFusionOpInfo', 'test_aot_autograd_symbolic_exhaustive',
             aot_autograd_failures | symbolic_aot_autograd_failures)
    def test_aot_autograd_symbolic_exhaustive(self, device, dtype, op):
        _test_aot_autograd_helper(self, device, dtype, op)

only_for = ("cpu")
instantiate_device_type_tests(
    TestPythonKey,
    globals(),
    only_for=only_for,
)
instantiate_device_type_tests(TestEagerFusionOpInfo, globals(), only_for=only_for)


if __name__ == '__main__':
    run_tests()<|MERGE_RESOLUTION|>--- conflicted
+++ resolved
@@ -428,10 +428,7 @@
         for a, b in zip(ref, res):
             assert torch.allclose(a, b)
 
-<<<<<<< HEAD
-=======
     @unittest.expectedFailure  # RuntimeError: Cannot call sizes() on tensor with symbolic sizes/strides
->>>>>>> 05d11281
     @patch("functorch.compile.config.use_dynamic_shapes", True)
     @patch("functorch.compile.config.use_fake_tensor", True)
     def test_output_op_depending_on_symint(self):
